--- conflicted
+++ resolved
@@ -376,18 +376,6 @@
     if not classes and not functions:
         print(f"Skipping package {package}: no documented elements")
         continue
-<<<<<<< HEAD
-    navigation += f"    - {package}: manuals/reference/pkg_{package}.md\n"
-    package_output_path = os.path.join(REFERENCE_DIR_PATH, f"pkg_{package}.md")
-
-
-    def generate_entries(entries, package, type, package_output_file):
-        for entry in entries:
-            name = entry[1]
-            package_output_file.write(f"   - [`{name}"
-                                      + f"{'()' if type == FUNCTION_ID else ''}`]({package}.{name}.md)"
-                                      + f"{': ' + entry[3] if entry[3] else ' - NOT DOCUMENTED'}\n")
-=======
     if package in PACKAGE_GROUP:
         package_group = package
         package_path = f"{REFERENCE_DIR_PATH}/pkg_{package}"
@@ -408,14 +396,14 @@
                     + f"- {package}: manuals/reference/pkg_{package}.md\n")
         package_output_path = os.path.join(REFERENCE_DIR_PATH, f"pkg_{package}.md")
 
+
     def generate_entries(entries, package, type, package_output_file, in_group):
         in_group = "../" if in_group else ""
         for entry in entries:
             name = entry[1]
             package_output_file.write(f"   - [`{name}"
-                                    + f"{'()' if type == FUNCTION_ID else ''}`]({in_group}{package}.{name}.md)"
-                                    + f"{': '+entry[3] if entry[3] else ' - NOT DOCUMENTED'}\n")
->>>>>>> 074c602b
+                                      + f"{'()' if type == FUNCTION_ID else ''}`]({in_group}{package}.{name}.md)"
+                                      + f"{': ' + entry[3] if entry[3] else ' - NOT DOCUMENTED'}\n")
             output_path = os.path.join(REFERENCE_DIR_PATH, f"{package}.{name}.md")
             with open(output_path, "w") as output_file:
                 output_file.write("---\nhide:\n  - navigation\n---\n\n"
@@ -440,20 +428,13 @@
     xrefs_output_file.write(json.dumps(xrefs))
 
 # Update mkdocs.yml
-<<<<<<< HEAD
 copyright_content = f"{str(datetime.now().year)}"
 mkdocs_yml_content = re.sub(r"\[YEAR\]",
                             copyright_content,
                             mkdocs_yml_content)
-mkdocs_yml_content = re.sub(r"^\s*\[REFERENCE_CONTENT\]\s*$",
-                            navigation,
-                            mkdocs_yml_content,
-                            flags=re.MULTILINE)
-=======
 mkdocs_yml_content = re.sub(r"^\s*\[REFERENCE_CONTENT\]\s*\n",
                             navigation,
                             mkdocs_yml_content,
-                            flags = re.MULTILINE|re.DOTALL)
->>>>>>> 074c602b
+                            flags=re.MULTILINE|re.DOTALL)
 with open(MKDOCS_YML_PATH, "w") as mkdocs_yml_file:
     mkdocs_yml_file.write(mkdocs_yml_content)