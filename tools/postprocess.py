# ######################################################################
#
# Syntax for cross-references to the Reference Manual:
#   `ClassName^`
#       generates a link from `ClassName` to the class doc page.
#   `functionName(*)^`
#       generates a link from `functionName(*)` to the function doc section.
#   `ClassName.methodName(*)^`
#       generates a link from `ClassName.methodName(*)` to the method doc section.
#   `(ClassName.)methodName(*)^`
#       generates a link from `methodName(*)` to the method doc section, hiding the class name.
#   `package.functionName(*)^`
#       generates a link from `package.functionName(*)` to the function doc section.
#   `(package.)functionName(*)^`
#       generates a link from `functionName(*)` to the function doc section, hiding the package.
#   `(package.)ClassName^`
#       generates a link from `ClassName` to the class doc page, hiding the package.
#   `(package.)ClassName.methodName(*)^`
#       generates a link from `ClassName.methodName(*)` to the method doc section, hiding the
#       package.
#   `(package.ClassName.)methodName(*)^`
#       generates a link from `methodName(*)` to the method doc section, hiding the package and the
#       class name.
# ######################################################################
import os
import re
from typing import Dict
import logging
import json


def define_env(env):
    """
    Mandatory to make this a proper MdDocs macro
    """
    match = re.search(r"/en/(develop|(?:release-(\d+\.\d+)))/$", env.conf["site_url"])
    env.conf["branch"] = (
        (f"release/{match[2]}" if match[2] else match[1]) if match else "unknown"
    )


TOC_ENTRY_PART1 = r"<li\s*class=\"md-nav__item\">\s*<a\s*href=\""
TOC_ENTRY_PART2 = r"\"\s*class=\"md-nav__link\">([^<]*)</a>\s*</li>\s*"
# XREF_RE details:
#  group(1) - The package, class or function name with a trailing '.'.
#    Can be empty.
#    This text will not appear as the anchor text.
#  group(2) - The name of a class, function, method... This text will appear in the anchor text
#  group(3) - The function parameters, with their (). Can be empty.
#  group(4) - The anchor text. Can be empty, then group(2)+group(3) is used.
## XREF_RE = re.compile(r"<code>(\()?((?:[^\d\W]\w*\.)*)"
##                     + r"(?:\))?([^\d\W][\w\.]*)(\(.*?\))?\^<\/code>")
XREF_RE = re.compile(
    r"<code>(?:\(([\w*\.]*)\))?([\.\w]*)(\(.*?\))?\^<\/code>(?:\(([^\)]*)\))?"
)


def find_dummy_h3_entries(content: str) -> Dict[str, str]:
    """
    Find 'dummy <h3>' entries.

    These are <h3> tags that are just redirections to another page.
    These need to be removed, and redirection must be used in TOC.
    """

    ids = {}
    TOC_ENTRY = re.compile(
        TOC_ENTRY_PART1 + r"(#[^\"]+)" + TOC_ENTRY_PART2, re.M | re.S
    )
    while True:
        toc_entry = TOC_ENTRY.search(content)
        if toc_entry is None:
            break
        content = content[toc_entry.end() :]
        id = toc_entry.group(1)[1:]
        dummy_h3 = re.search(
            r"<h3\s+id=\"" + id + r"\">\s*<a\s+href=\"(.*?)\".*?</h3>",
            content,
            re.M | re.S,
        )
        if dummy_h3 is not None:
            ids[id] = dummy_h3.group(1)
    return ids


def remove_dummy_h3(content: str, ids: Dict[str, str]) -> str:
    """
    Removes dummy <h3> entries and fix TOC.
    """

    for id, redirect in ids.items():
        # Replace redirection in TOC
        content = re.sub(
            TOC_ENTRY_PART1 + "#" + id + TOC_ENTRY_PART2,
            '<li class="md-nav__item"><a href="'
            + redirect
            + '" class="md-nav__link">\\1</a></li>\n',
            content,
            re.M | re.S,
        )
        # Remove dummy <h3>
        content = re.sub(
            r"<h3\s+id=\"" + id + r"\">\s*<a\s+href=\".*?\".*?</h3>",
            "",
            content,
            re.M | re.S,
        )
    return content


def on_post_build(env):
    """
    Post-build actions for Taipy documentation
    """

    log = logging.getLogger("mkdocs")
    site_dir = env.conf["site_dir"]
    site_url = env.conf["site_url"]
    xrefs = {}
    multi_xrefs = {}
    xrefs_path = "manuals/xrefs"
    if os.path.exists(f"{site_dir}/{xrefs_path}"):
        with open(f"{site_dir}/{xrefs_path}") as xrefs_file:
            xrefs = json.load(xrefs_file)
    if not xrefs:
        log.error(f"Could not read any xrefs from '{xrefs_path}'")
    x_packages = set()
    for xref, xref_desc in xrefs.items():
        if isinstance(xref_desc, list):
            x_packages.add(xref_desc[0])
            if xref_desc[2]:
                x_packages.update(xref_desc[2])
        else:
            descs = [xrefs[f"{xref}/{i}"] for i in range(0, xref_desc)]
            # If unspecified, the first xref will be used (the one with the shortests package)
            multi_xrefs[xref] = sorted(descs, key=lambda p: len(p[0]))
    manuals_files_path = os.path.join(site_dir, "manuals")
    ref_files_path = os.path.join(manuals_files_path, "refmans", "reference")
    fixed_cross_refs = {}
    for root, _, file_list in os.walk(site_dir):
        for f in file_list:
            # Remove the *_template files
            if f.endswith("_template"):
                os.remove(os.path.join(root, f))
            # Post-process generated '.html' files
            elif f.endswith(".html"):
                filename = os.path.join(root, f)
                file_was_changed = False
                with open(filename) as html_file:
                    try:
                        html_content = html_file.read()
                    except Exception as e:
                        log.error(f"Couldn't read HTML file {filename}")
                        raise e

<<<<<<< HEAD
                    html_content.replace(
                        """<nav class="md-nav md-nav--primary md-nav--lifted" aria-label="Navigation" data-md-level="0">""",
                        """<nav class="md-nav md-nav--primary md-nav--lifted" aria-label="Navigation" data-md-level="0">


        <div style="margin-bottom: 1rem;">
            <a class="tp-content-card tp-content-card--small tp-content-card--primary" href="http://127.0.0.1:8000/en/develop/getting_started/">
=======
                    html_content = html_content.replace(
                        """<nav class="md-nav md-nav--primary md-nav--lifted" aria-label="Navigation" data-md-level="0">""",
                        f"""<nav class="md-nav md-nav--primary md-nav--lifted" aria-label="Navigation" data-md-level="0">


        <div style="margin-bottom: 1rem;">
            <a class="tp-content-card tp-content-card--small tp-content-card--primary" href="{site_url}getting_started/">
>>>>>>> c391ae41
            <header class="tp-content-card-header">
                <h4>Tutorials</h4>
            </header>
            </a>
<<<<<<< HEAD
            <a class="tp-content-card tp-content-card--small tp-content-card--accent" href="http://127.0.0.1:8000/en/develop/manuals/userman/">
            <header class="tp-content-card-header">
                <h4>Manuals</h4>
            </header>
            </a>
            <a class="tp-content-card tp-content-card--small tp-content-card--alpha" href="http://127.0.0.1:8000/en/develop/manuals/userman/gui/viselements/">
            <header class="tp-content-card-header">
                <h4>Visual Elements</h4>
            </header>
            </a>
            <a class="tp-content-card tp-content-card--small tp-content-card--beta" href="http://127.0.0.1:8000/en/develop/manuals/refmans/">
            <header class="tp-content-card-header">
                <h4>Reference</h4>
            </header>
            </a>

=======
            <a class="tp-content-card tp-content-card--small tp-content-card--accent" href="{site_url}manuals/userman/">
            <header class="tp-content-card-header">
                <h4>User Manual</h4>
            </header>
            </a>
            <a class="tp-content-card tp-content-card--small tp-content-card--beta" href="{site_url}manuals/refmans/">
            <header class="tp-content-card-header">
                <h4>Reference & Visual Elements</h4>
            </header>
            </a>
            <a class="tp-content-card tp-content-card--small tp-content-card--alpha" href="{site_url}gallery/">
            <header class="tp-content-card-header">
                <h4>Gallery</h4>
            </header>
            </a>
>>>>>>> c391ae41
        </div>

""",
                    )

                    file_was_changed = True

                    # Rebuild coherent links from TOC to sub-pages
                    ids = find_dummy_h3_entries(html_content)
                    if ids:
                        html_content = remove_dummy_h3(html_content, ids)
                        file_was_changed = True
                    # Remove <h1>Index</h1> part of relevant pages
                    INDEX_H1_RE = re.compile(
                        r"<h1>Index</h1>\s*<h2(.*?)>(.*?)</h2>", re.M | re.S
                    )
                    match = INDEX_H1_RE.search(html_content)
                    if match:
                        before = html_content[: match.start()]
                        new_title = match.group(2)
                        if new_title.startswith("Package"):
                            USELESS_TITLE_RE = re.compile(
                                r"(?<=<title>)Index(.*?)(?=</title>)", re.M | re.S
                            )
                            t_match = USELESS_TITLE_RE.search(before)
                            if t_match:
                                new_title = re.sub(r"<a\s+.*?</a>", "", new_title)
                                new_title, n = re.subn(
                                    r"<code>(.*?)</code>", r"\g<1>", new_title
                                )
                                new_title = "Taipy p" + new_title[1:]
                        before = (
                            before[: t_match.start()]
                            + new_title
                            + before[t_match.end() :]
                        )
                        html_content = (
                            before
                            + f"<h1{match.group(1)}>{match.group(2)}</h1>"
                            + html_content[match.end() :]
                        )
                        file_was_changed = True
                    # """
                    # Collapse doubled <h1>/<h2> page titles
                    REPEATED_H1_H2 = re.compile(
                        r"<h1>(.*?)</h1>\s*<h2\s+(id=\".*?\")>\1(<a\s+class=\"headerlink\".*?</a>)?</h2>",
                        re.M | re.S,
                    )
                    html_content, n_changes = REPEATED_H1_H2.subn(
                        "<h1 \\2>\\1\\3</h1>", html_content
                    )
                    if n_changes != 0:
                        file_was_changed = True
                    # """
                    # Specific processing for Getting Started documentation files
                    if "getting_started" in filename:
                        GS_H1_H2 = re.compile(
                            r"<h1>(.*?)</h1>(.*?<h2.*?>\1)<", re.M | re.S
                        )
                        html_content, n_changes = GS_H1_H2.subn("\\2<", html_content)
                        if n_changes != 0:
                            file_was_changed = True
                        gs_rel_path = (
                            os.path.relpath(site_dir, filename)
                            .replace("\\", "/")
                            .replace("../", "", 1)
                        )
                        GS_DOCLINK = re.compile(
                            r"(href=\")https://docs\.taipy\.io/en/latest(.*?\")",
                            re.M | re.S,
                        )
                        html_content, n_changes = GS_DOCLINK.subn(
                            f"\\1{gs_rel_path}\\2", html_content
                        )
                        if n_changes != 0:
                            file_was_changed = True
                        GS_IPYNB = re.compile(
                            r"(<a\s*href=\"([^\"]*?)\.ipynb\")\s*>", re.M | re.S
                        )
                        html_content, n_changes = GS_IPYNB.subn(
                            r"\1 download>", html_content
                        )
                        if n_changes != 0:
                            file_was_changed = True
                    # Add external link icons (and open in new tab)
                    # Note we want this only for the simple [text](http*://ext_url) cases
                    EXTLINK = re.compile(
                        r"<a\s+(href=\"http[^\"]+\">.*?<\/a>)", re.M | re.S
                    )
                    html_content, n_changes = EXTLINK.subn(
                        '<a class="ext-link" target="_blank" \\1', html_content
                    )
                    if n_changes != 0:
                        file_was_changed = True
                    # Find and resolve automatic cross-references to the Reference Manual
                    # The syntax in Markdown is `(class.)method()^` and similar.
                    rel_path = (
                        os.path.relpath(ref_files_path, filename)
                        .replace("\\", "/")
                        .replace("../", "", 1)
                    )
                    new_content = ""
                    last_location = 0
                    for xref in XREF_RE.finditer(html_content):
                        all_parts = (xref[1] + xref[2]) if xref[1] else xref[2]
                        parts = all_parts.split(".")
                        c_name: str = parts.pop()  # Class of function name
                        m_name: str = None  # Method name
                        # Get potential destination link descriptor from last part
                        desc = xrefs.get(c_name)
                        # Check for class.method (looking at part before last)
                        if len(parts) > 0:
                            potential_class_name = parts[-1]
                            if class_xref := xrefs.get(potential_class_name):
                                desc = class_xref
                                m_name = c_name
                                c_name = potential_class_name
                                parts.pop()
                        if isinstance(desc, int):
                            if parts:
                                package = ".".join(parts)
                                try:
                                    desc = next(
                                        d
                                        for d in multi_xrefs.get(c_name)
                                        if d[0].endswith(package)
                                    )
                                except Exception:
                                    desc = None
                            else:
                                desc = multi_xrefs.get(c_name)[0]
                        link = None
                        if not desc:
                            if os.path.exists(
                                f"{ref_files_path}/pkg_{all_parts}/index.html"
                            ):
                                link = f"pkg_{all_parts}"
                            else:
                                (dir, file) = os.path.split(filename)
                                (dir, dir1) = os.path.split(dir)
                                (dir, dir2) = os.path.split(dir)
                                message = f"Unresolved crossref '{re.sub(r'</?code>', '`', xref[0])}' found in "
                                if file == "index.html":
                                    (dir, dir3) = os.path.split(dir)
                                    log.error(f"{message}{dir3}/{dir2}/{dir1}.md")
                                else:
                                    log.error(f"{message}{dir2}/{dir1}/{file}")
                        else:
                            link = f"{desc[0]}.{c_name}"
                            if m_name:
                                link += f"/index.html#{desc[0]}.{c_name}.{m_name}"
                        if link:
                            new_content += html_content[last_location : xref.start()]
                            new_content += f'<a href="{rel_path}/{link}">'
                            if xref[4]:  # Anchor text
                                new_content += xref[4]
                            elif xref[2] or xref[3]:
                                new_content += "<code>"
                                if xref[2]:
                                    new_content += xref[2]
                                if xref[3]:
                                    new_content += xref[3]
                                new_content += "</code>"
                            else:
                                new_content += "<b>NO CONTENT</b>"
                            new_content += "</a>"
                        last_location = xref.end()
                    if last_location:
                        file_was_changed = True
                        html_content = new_content + html_content[last_location:]
                    # Find 'free' crossrefs to the Reference Manual
                    # Syntax in Markdown is [free text]((class.)method()^) and similar
                    new_content = ""
                    last_location = 0
                    FREE_XREF_RE = re.compile(
                        r"(<a\s+href=\")"
                        + r"([^\d\W]\w*)(?:\.\))?"
                        + r"((?:\.)?(?:[^\d\W]\w*))?(\(.*?\))?\^"
                        + r"(\">.*?</a>)"
                    )
                    for xref in FREE_XREF_RE.finditer(html_content):
                        groups = xref.groups()
                        entry = groups[1]
                        method = groups[2]
                        # Function in package? Or method in class?
                        packages = (
                            [entry, None] if entry in x_packages else xrefs.get(entry)
                        )
                        if packages is None:
                            (dir, file) = os.path.split(filename)
                            (dir, dir1) = os.path.split(dir)
                            (dir, dir2) = os.path.split(dir)
                            bad_xref = xref.group(0)
                            message = f"Unresolved crossref '{bad_xref}' found in "
                            if file == "index.html":
                                (dir, dir3) = os.path.split(dir)
                                log.error(f"{message}{dir3}/{dir2}/{dir1}.md")
                            else:
                                log.error(f"{message}{dir2}/{dir1}/{file}")
                            continue
                        else:  # Free XRef was found: forget about the previous warning after all
                            md_file = filename[len(site_dir) :]
                            sep = md_file[0]
                            (dir, file) = os.path.split(
                                md_file[1:]
                            )  # Drop the separator
                            (dir, dir1) = os.path.split(dir)
                            if (
                                file == "index.html"
                            ):  # Other cases to be treated as they come
                                source = f"{dir}{sep}{dir1}.md"
                                dest = f"{dir}{sep}{entry}{method}{groups[3]}^"
                                sources = fixed_cross_refs.get(dest, None)
                                if sources:
                                    sources.add(source)
                                else:
                                    fixed_cross_refs[dest] = {source}
                        package = packages[0]
                        orig_package = packages[1]
                        new_content += html_content[last_location : xref.start()]
                        new_content += f"{groups[0]}{rel_path}/{package}."
                        if orig_package:
                            new_content += f"{entry}"
                            if method:
                                new_content += (
                                    f'/index.html#{orig_package}.{entry}{method}"'
                                )
                        else:
                            new_content += f"{method}/"
                        new_content += f'"{groups[4]}'
                        last_location = xref.end()
                    if last_location:
                        file_was_changed = True
                        html_content = new_content + html_content[last_location:]

                    # Finding xrefs in 'Parameters', 'Returns' and similar constructs.
                    # These would be <typeName>^ fragments located in potentially
                    # complex constructs such as "Optional[Union[str, <typeName>^]]"
                    #
                    # These fragments appear in single-line <td> blocks.
                    #
                    # At this point, this code is pretty sub-optimal and heavily
                    # depends on the MkDocs generation. Time will tell if we can
                    # keep it as is...
                    typing_code = re.compile(
                        r"(<td>\s*<code>)(.*\^.*)(</code>\s*</td>)"
                    )
                    # This will match a single <typeName>^ fragment.
                    typing_type = re.compile(r"\w+\^")
                    for xref in typing_code.finditer(html_content):
                        groups = xref.groups()
                        table_line = groups[1]
                        table_line_to_replace = "".join(groups)
                        new_table_line = table_line_to_replace
                        typing_xref_found = False

                        for type_ in typing_type.finditer(table_line):
                            class_ = type_[0][:-1]  # Remove ^
                            packages = xrefs.get(class_)
                            if packages:
                                # TODO - Retrieve the actual XREF
                                if isinstance(packages, int):
                                    packages = xrefs.get(f"{class_}/0")  # WRONG
                                typing_xref_found = True
                                new_content = f'<a href="{rel_path}/{packages[0]}.{class_}">{class_}</a>'
                                new_table_line = new_table_line.replace(
                                    f"{class_}^", new_content
                                )
                        if typing_xref_found:
                            file_was_changed = True
                            html_content = html_content.replace(
                                table_line_to_replace, new_table_line
                            )

                    # Replace data-source attributes in h<N> tags to links to
                    # files in the appropriate repositories.
                    process = process_data_source_attr(html_content, env)
                    if process[0]:
                        html_content = process[1]
                        file_was_changed = True
                    # Replace hrefs to GitHub containing [BRANCH] with proper branch name.
                    process = process_links_to_github(html_content, env)
                    if process[0]:
                        html_content = process[1]
                        file_was_changed = True
                    # Shorten Table of contents in REST API files
                    if "rest/apis_" in filename or "rest\\apis_" in filename:
                        REST_TOC_ENTRY_RE = re.compile(
                            r"(<a\s+href=\"#apiv.*?>\s+)" + r"/api/v\d+(.*?)(?=\s+</a>)"
                        )
                        new_content = ""
                        last_location = 0
                        for toc_entry in REST_TOC_ENTRY_RE.finditer(html_content):
                            new_content += html_content[
                                last_location : toc_entry.start()
                            ]
                            new_content += f"{toc_entry.group(1)}{toc_entry.group(2)}"
                            last_location = toc_entry.end()
                        if last_location:
                            file_was_changed = True
                            html_content = new_content + html_content[last_location:]

                    # Rename the GUI Extension API type aliases
                    elif "reference_guiext" in filename:
                        for in_out in [
                            ("TaipyAction", "Action", "../interfaces/Action"),
                            ("TaipyContext", "Context", "#context"),
                        ]:
                            LINK_RE = re.compile(f"<code>{in_out[0]}</code>")
                            new_content = ""
                            last_location = 0
                            for link in LINK_RE.finditer(html_content):
                                new_content += html_content[
                                    last_location : link.start()
                                ]
                                new_content += f'<a href="{in_out[2]}"><code>{in_out[1]}</code></a>'
                                last_location = link.end()
                            if last_location:
                                file_was_changed = True
                                html_content = (
                                    new_content + html_content[last_location:]
                                )
                    # Change title of Python reference pages
                    # - Taipy.module.class -> taipy.module.class
                    # - Taipy.module.some function -> taipy.module.some_function
                    elif (
                        "refmans/reference" in filename
                        or "refmans\\reference" in filename
                    ):

                        def rewrite_title(s: str, start: int, end: int) -> str:
                            return (
                                html_content[:start]
                                + "taipy."
                                + ".".join(
                                    map(lambda x: x.replace(" ", "_"), s.split("."))
                                )
                                + html_content[end:]
                            )

                        REF_TITLE_RE = re.compile(
                            r"(?<=<title>)(Taipy\.)(.*)(\s+-\s+Taipy</title>)"
                        )
                        if m := REF_TITLE_RE.search(html_content):
                            html_content = rewrite_title(m[2], m.start(1), m.end(2))
                            file_was_changed = True
                        REF_H1_RE = re.compile(r"(?<=<h1>)(Taipy\.)(.*)</h1>")
                        if m := REF_H1_RE.search(html_content):
                            html_content = rewrite_title(m[2], m.start(1), m.end(2))
                            file_was_changed = True
                    # Processing for visual element pages:
                    # - Remove <tt> from title
                    # - Add breadcrumbs to Taipy GUI's standard and scenario mgmt element pages
                    fn_match = re.search(
                        r"(/|\\)gui\1viselements\1(generic|corelements)\1(.*?)\1index.html",
                        filename,
                    )
                    element_category = None
                    package = None
                    if fn_match is not None:
                        package = fn_match[2]
                        if title_match := re.search(
                            r"<title><tt>(.*?)</tt> - Taipy</title>", html_content
                        ):
                            html_content = (
                                html_content[: title_match.start()]
                                + f"<title>{title_match.group(1)} - Taipy</title>"
                                + html_content[title_match.end() :]
                            )
                            file_was_changed = True
                        if category_match := re.search(
                            r"<!--\s+Category:\s+(\w+)\s+-->", html_content
                        ):
                            element_category = category_match[1]
                        elif re.match(r"^charts(/|\\).*$", fn_match[3]):
                            element_category = "chart"
                    if element_category:
                        # Insert breadcrumbs
                        ARTICLE_RE = re.compile(
                            r"(<div\s+class=\"md-content\".*?>)(\s*<article)"
                        )
                        if article_match := ARTICLE_RE.search(html_content):
                            repl = '\n<ul class="tp-bc">'
                            if package == "corelements":
                                repl += (
                                    '<li><a href="../../../viselements"><b>Visual Elements</b></a></li>'
                                    '<li><a href="../../../viselements/#scenario-and-data-management-controls">'
                                    "<b>Scenario management controls</b></a></li>"
                                )
                            else:
                                chart_part = (
                                    "../" if element_category == "chart" else ""
                                )
                                repl += f'<li><a href="{chart_part}../.."><b>Visual Elements</b></a></li>'
                                if element_category == "blocks":
                                    repl += f'<li><a href="{chart_part}../..#block-elements"><b>Blocks</b></a></li>'
                                else:
                                    repl += f'<li><a href="{chart_part}../..#standard-controls"><b>Standard controls</b></a></li>'
                                    if chart_part:
                                        repl += f'<li><a href="{chart_part}../../generic/chart"><b>Charts</b></a></li>'
                            repl += "</ul>"
                            html_content = (
                                html_content[: article_match.start()]
                                + article_match.group(1)
                                + repl
                                + article_match.group(2)
                                + html_content[article_match.end() :]
                            )
                            file_was_changed = True
                    # Processing for the page builder API:
                    fn_match = re.search(
                        r"(/|\\)reference\1taipy\.gui\.builder.(.*?)\1index.html",
                        filename,
                    )
                    if fn_match is not None:
                        # Default value of properties appear as "dynamic(type" as "indexed(type"
                        prop_re = re.compile(
                            r"<tr>\s*<td><code>.*?</code></td>"
                            + r"\s*<td>\s*<code>(.*?)</code>\s*</td>\s*<td>",
                            re.S,
                        )
                        new_content = ""
                        last_location = 0
                        for prop in prop_re.finditer(html_content):
                            if default_value_re := re.match(
                                r"(dynamic|indexed)\((.*)", prop[1]
                            ):
                                new_content += html_content[
                                    last_location : prop.start(1)
                                ]
                                new_content += f"{default_value_re[2]}<br/><small><i>{default_value_re[1]}</i></small>"
                                last_location = prop.end(1)
                        if last_location:
                            file_was_changed = True
                            html_content = new_content + html_content[last_location:]
                        # '<i>default value</i>' -> <i>default value</i>
                        dv_re = re.compile(
                            r"&\#39;&lt;i&gt;(.*?)&lt;/i&gt;&\#39;", re.S
                        )
                        new_content = ""
                        last_location = 0
                        for dv in dv_re.finditer(html_content):
                            new_content += (
                                html_content[last_location : dv.start()]
                                + f"<i>{dv[1]}</i>"
                            )
                            last_location = dv.end()
                        if last_location:
                            file_was_changed = True
                            html_content = new_content + html_content[last_location:]

                    # Handle title and header in packages documentation file
                    def code(s: str) -> str:
                        return f"<code><font size='+2'>{s}</font></code>"

                    fn_match = re.search(
                        r"manuals(/|\\)refmans\1reference\1pkg_taipy\1index.html",
                        filename,
                    )
                    if fn_match is not None:  # The root 'taipy' package
                        html_content = re.sub(
                            r"(<h1>)taipy(</h1>)",
                            f"\\1{code('taipy')}\\2",
                            html_content,
                        )
                        file_was_changed = True
                    fn_match = re.search(
                        r"manuals(/|\\)refmans\1reference\1pkg_taipy(\..*)\1index.html",
                        filename,
                    )
                    if fn_match is not None:
                        pkg = fn_match[2]
                        sub_match = re.search(r"(\.\w+)(\..*)", pkg)
                        if sub_match is None:
                            html_content = re.sub(
                                r"(<title>)Index\s", f"\\1taipy{pkg} ", html_content
                            )
                            html_content = re.sub(
                                r"(<h1>)Index(</h1>)",
                                f"\\1{code('taipy'+pkg)}\\2",
                                html_content,
                            )
                            html_content = re.sub(
                                r"(<h1>){pkg}(</h1>)",
                                f"\\1{code('taipy'+pkg)}\\2",
                                html_content,
                            )
                        else:
                            html_content = re.sub(
                                f"(<title>)({sub_match[2]})\\s",
                                f"\\1taipy{sub_match[1]}\\2 ",
                                html_content,
                            )
                            html_content = re.sub(
                                f"(<h1>)(?:<code>){sub_match[2]}(?:</code>)(</h1>)",
                                f"\\1{code('taipy'+pkg)}\\2",
                                html_content,
                            )
                        file_was_changed = True

                if file_was_changed:
                    with open(filename, "w") as html_file:
                        html_file.write(html_content)
            # Replace path to doc in '.ipynb' files
            elif f.endswith(".ipynb"):
                filename = os.path.join(root, f)
                with open(filename) as ipynb_file:
                    try:
                        content = ipynb_file.read()
                    except Exception as e:
                        log.error(f"Couldn't read Notebook file {filename}")
                        raise e
                    (new_content, n) = re.subn(
                        "(?<=https://docs.taipy.io/en/)latest",
                        f"{env.conf['branch']}",
                        content,
                    )
                    if n > 0:
                        with open(filename, "w") as ipynb_file:
                            ipynb_file.write(new_content)
    if fixed_cross_refs:
        for dest in sorted(fixed_cross_refs.keys()):
            sources = ", ".join(sorted(fixed_cross_refs[dest]))
            log.info(f"FIXED cross-ref to '{dest}' from {sources}")


# ################################################################################
# Functions that are used in the postprocessing phase.
# I wish we could move them elsewhere, but couldn't figure out how
# ################################################################################
def process_data_source_attr(html: str, env):
    _DATASOURCE_RE = re.compile(r"(<(h\d+))\s+data-source=\"(.*?)\"(.*</\2>)")
    new_content = ""
    last_location = 0
    for m in _DATASOURCE_RE.finditer(html):
        ref = m.group(3)
        repo_m = re.search(r"^([\w\d]+):", ref)
        if repo_m:
            target = ref[repo_m.end() :]
            if target.startswith("doc/"):
                target = f"{repo_m.group(0)[:-1]}/{target[4:]}"
                ref = f"https://github.com/Avaiga/taipy/blob/{env.conf['branch']}/doc/{target}"
            else:
                logging.warning("Suspicious data-source attribute: {m.group(0)}")
                ref = f"https://github.com/Avaiga/taipy-{repo_m.group(0)[:-1]}/blob/{env.conf['branch']}/{target}"
        new_content += (
            html[last_location : m.start()]
            + f"{m.group(1)}{m.group(4)}"
            + '\n<div class="tp-gcs">'
            + f'<a class="tp-btn tp-btn--accent" href="{ref}" target="blank">'
            + "See the entire code for this example</a></div>"
        )
        last_location = m.end()
    if last_location:
        return (True, new_content + html[last_location:])
    else:
        return (False, None)


def process_links_to_github(html: str, env):
    _LINK_RE = re.compile(
        r"(?<=href=\"https://github.com/Avaiga/)(taipy/tree/)\[BRANCH\](.*?\")"
    )
    new_content = ""
    last_location = 0
    for m in _LINK_RE.finditer(html):
        new_content += (
            html[last_location : m.start()]
            + m.group(1)
            + env.conf["branch"]
            + m.group(2)
        )
        last_location = m.end()
    if last_location:
        return (True, new_content + html[last_location:])
    else:
        return (False, None)<|MERGE_RESOLUTION|>--- conflicted
+++ resolved
@@ -153,15 +153,6 @@
                         log.error(f"Couldn't read HTML file {filename}")
                         raise e
 
-<<<<<<< HEAD
-                    html_content.replace(
-                        """<nav class="md-nav md-nav--primary md-nav--lifted" aria-label="Navigation" data-md-level="0">""",
-                        """<nav class="md-nav md-nav--primary md-nav--lifted" aria-label="Navigation" data-md-level="0">
-
-
-        <div style="margin-bottom: 1rem;">
-            <a class="tp-content-card tp-content-card--small tp-content-card--primary" href="http://127.0.0.1:8000/en/develop/getting_started/">
-=======
                     html_content = html_content.replace(
                         """<nav class="md-nav md-nav--primary md-nav--lifted" aria-label="Navigation" data-md-level="0">""",
                         f"""<nav class="md-nav md-nav--primary md-nav--lifted" aria-label="Navigation" data-md-level="0">
@@ -169,29 +160,10 @@
 
         <div style="margin-bottom: 1rem;">
             <a class="tp-content-card tp-content-card--small tp-content-card--primary" href="{site_url}getting_started/">
->>>>>>> c391ae41
             <header class="tp-content-card-header">
                 <h4>Tutorials</h4>
             </header>
             </a>
-<<<<<<< HEAD
-            <a class="tp-content-card tp-content-card--small tp-content-card--accent" href="http://127.0.0.1:8000/en/develop/manuals/userman/">
-            <header class="tp-content-card-header">
-                <h4>Manuals</h4>
-            </header>
-            </a>
-            <a class="tp-content-card tp-content-card--small tp-content-card--alpha" href="http://127.0.0.1:8000/en/develop/manuals/userman/gui/viselements/">
-            <header class="tp-content-card-header">
-                <h4>Visual Elements</h4>
-            </header>
-            </a>
-            <a class="tp-content-card tp-content-card--small tp-content-card--beta" href="http://127.0.0.1:8000/en/develop/manuals/refmans/">
-            <header class="tp-content-card-header">
-                <h4>Reference</h4>
-            </header>
-            </a>
-
-=======
             <a class="tp-content-card tp-content-card--small tp-content-card--accent" href="{site_url}manuals/userman/">
             <header class="tp-content-card-header">
                 <h4>User Manual</h4>
@@ -207,7 +179,6 @@
                 <h4>Gallery</h4>
             </header>
             </a>
->>>>>>> c391ae41
         </div>
 
 """,
