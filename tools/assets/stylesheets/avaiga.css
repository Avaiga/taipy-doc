--- conflicted
+++ resolved
@@ -53,22 +53,14 @@
 }
 
 .tp-ve-card p {
-<<<<<<< HEAD
   /*Animation*/
   transform: translateY(2em);
-=======
-  transform: translateY(-2em);
->>>>>>> efda6a6d
   opacity: 0;
   transition: opacity 0.5s ease-in-out 0s, transform 0.5s ease-in-out 0s !important;
   position: absolute;
-<<<<<<< HEAD
   bottom: 1em;
   text-align: center;
   font-weight: 400;
-=======
-  font-weight: 600;
->>>>>>> efda6a6d
   visibility: hidden;
 }
 
