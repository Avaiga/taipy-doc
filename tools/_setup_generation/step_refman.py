# ################################################################################
# Taipy Reference Manual generation setup step.
#
# Generate the entries for every documented class, method, and function.
# This scripts browses the root package (Setup.ROOT_PACKAGE) and builds a
# documentation file for every package and every class it finds.
# It finally updates the top navigation bar content (in mkdocs.yml) to
# reflect the root package structure.
# ################################################################################
from .setup import Setup, SetupStep
from inspect import isclass, isfunction, ismodule
import json
import os
import re
import shutil


class RefManStep(SetupStep):
    # Package grouping
    PACKAGE_GROUP = [
        "taipy.config",
        "taipy.core",
        "taipy.gui",
        "taipy.rest",
        "taipy.auth",
        "taipy.enterprise",
    ]

    # Force API items to be exposed in a given package
    # (item_pattern, destination_package)
    # or ([item_pattern...], destination_package)
    FORCE_PACKAGE = [
        # GUI
        ("taipy.gui.*.(Gui|State|Markdown|Page)", "taipy.gui"),
        # Core
        ("typing.*", "taipy.core"),
        ("taipy.core.cycle.cycle.Cycle", "taipy.core"),
        ("taipy.core.data.data_node.DataNode", "taipy.core"),
        ("taipy.core.common.frequency.Frequency", "taipy.core"),
        ("taipy.core.job.job.Job", "taipy.core"),
        ("taipy.core.pipeline.pipeline.Pipeline", "taipy.core"),
        ("taipy.core.scenario.scenario.Scenario", "taipy.core"),
        ("taipy.core.common.scope.Scope", "taipy.core"),
        ("taipy.core.job.status.Status", "taipy.core"),
        ("taipy.core.task.task.Task", "taipy.core"),
        ("taipy.core.taipy.cancel_job", "taipy.core"),
        ("taipy.core.taipy.clean_all_entities", "taipy.core"),
        ("taipy.core.taipy.clean_all_entities_by_version", "taipy.core"),
        ("taipy.core.taipy.compare_scenarios", "taipy.core"),
        ("taipy.core.taipy.create_pipeline", "taipy.core"),
        ("taipy.core.taipy.create_scenario", "taipy.core"),
        ("taipy.core.taipy.delete", "taipy.core"),
        ("taipy.core.taipy.delete_job", "taipy.core"),
        ("taipy.core.taipy.delete_jobs", "taipy.core"),
        ("taipy.core.taipy.export_scenario", "taipy.core"),
        ("taipy.core.taipy.get", "taipy.core"),
        ("taipy.core.taipy.get_cycles", "taipy.core"),
        ("taipy.core.taipy.get_data_nodes", "taipy.core"),
        ("taipy.core.taipy.get_jobs", "taipy.core"),
        ("taipy.core.taipy.get_latest_job", "taipy.core"),
        ("taipy.core.taipy.get_parents", "taipy.core"),
        ("taipy.core.taipy.get_pipelines", "taipy.core"),
        ("taipy.core.taipy.get_primary", "taipy.core"),
        ("taipy.core.taipy.get_primary_scenarios", "taipy.core"),
        ("taipy.core.taipy.get_scenarios", "taipy.core"),
        ("taipy.core.taipy.get_tasks", "taipy.core"),
        ("taipy.core.taipy.set", "taipy.core"),
        ("taipy.core.taipy.set_primary", "taipy.core"),
        ("taipy.core.taipy.submit", "taipy.core"),
        ("taipy.core.taipy.subscribe_pipeline", "taipy.core"),
        ("taipy.core.taipy.subscribe_scenario", "taipy.core"),
        ("taipy.core.taipy.tag", "taipy.core"),
        ("taipy.core.taipy.unsubscribe_pipeline", "taipy.core"),
        ("taipy.core.taipy.unsubscribe_scenario", "taipy.core"),
        ("taipy.core.taipy.untag", "taipy.core"),
        ("taipy.core._core.Core", "taipy.core"),
<<<<<<< HEAD
        ("taipy.core.common.default_custom_document.DefaultCustomDocument", "taipy.core.common"),
=======
        # ("taipy.core.common.default_custom_document.DefaultCustomDocument", "taipy.core.common"),
>>>>>>> 590e5ab7
        ("taipy.core.config.*", "taipy.core.config"),
        ("taipy.core.data.*.*DataNode", "taipy.core.data"),
        ("taipy.core.data.operator.Operator", "taipy.core.data.operator"),
        ("taipy.core.data.operator.JoinOperator", "taipy.core.data.operator"),
        ("taipy.core.exceptions.exceptions.*", "taipy.core.exceptions"),
        # Config
        ("taipy.config.config.Config", "taipy.config"),
        ("taipy.config.checker.issue.Issue", "taipy.config"),
        ("taipy.config.checker.issue_collector.IssueCollector", "taipy.config"),
        ("taipy.config.common.scope.Scope", "taipy.core.config"),
        ("taipy.config.common.frequency.Frequency", "taipy.core.config"),
        ("taipy.config.unique_section.*", "taipy.config"),
        ("taipy.config.exceptions.exceptions.ConfigurationIssueError", "taipy.config.exceptions"),
        # Rest
        ("taipy.rest.rest.Rest", "taipy.rest"),
        # Auth
        ("taipy.auth.config.authentication_config.AuthenticationConfig", "taipy.auth.config"),
    ]
    # Entries that should be hidden for the time being
    HIDDEN_ENTRIES = ["get_context_id", "invoke_state_callback"]
    # Where the Reference Manual files are generated (MUST BE relative to docs_dir)
    REFERENCE_REL_PATH = "manuals/reference"

    def __init__(self):
        self.navigation = None

    def get_id(self) -> str:
        return "refman"

    def get_description(self) -> str:
        return "Generation of the Reference Manual pages"

    def enter(self, setup: Setup):
        os.environ["GENERATING_TAIPY_DOC"] = "true"
        self.REFERENCE_DIR_PATH = os.path.join(setup.docs_dir, RefManStep.REFERENCE_REL_PATH)
        self.XREFS_PATH = os.path.join(setup.manuals_dir, "xrefs")

    def setup(self, setup: Setup) -> None:
        # Create empty REFERENCE_DIR_PATH directory
        if os.path.exists(self.REFERENCE_DIR_PATH):
            shutil.rmtree(self.REFERENCE_DIR_PATH)

        saved_dir = os.getcwd()
        try:
            os.chdir(setup.tools_dir)
            if not os.path.isdir(os.path.join(setup.tools_dir, Setup.ROOT_PACKAGE)):
                setup.move_package_to_tools(Setup.ROOT_PACKAGE)
            self.generate_refman_pages(setup)
        except Exception as e:
            raise e
        finally:
            os.chdir(saved_dir)
            setup.move_package_to_root(Setup.ROOT_PACKAGE)

    def generate_refman_pages(self, setup: Setup) -> None:
        CLASS_ID = "C"
        FUNCTION_ID = "F"
        TYPE_ID = "T"
        FIRST_DOC_LINE_RE = re.compile(r"^(.*?)(:?\n\s*\n|$)", re.DOTALL)
        REMOVE_LINE_SKIPS_RE = re.compile(r"\s*\n\s*", re.MULTILINE)

        os.mkdir(self.REFERENCE_DIR_PATH)

        # Entries:
        #   full_entry_name ->
        #     name
        #     module (source)
        #     type
        #     doc
        #     packages
        entries: dict[str, dict[str, any]] = {}
        module_doc = {}

        def read_module(module):
            if not module.__name__.startswith(Setup.ROOT_PACKAGE):
                return
            for entry in dir(module):
                # Private?
                if entry.startswith("_"):
                    continue
                e = getattr(module, entry)
                if hasattr(e, "__class__") and e.__class__.__name__.startswith("_"):
                    continue
                entry_type = None
                if hasattr(e, "__module__") and e.__module__:
                    # Type alias?
                    if e.__module__ == "typing" and hasattr(e, "__name__"):
                        # Manually remove class from 'typing'
                        if e.__name__ == "NewType":
                            continue
                        entry_type = TYPE_ID
                    # Not in our focus package?
                    elif not e.__module__.startswith(Setup.ROOT_PACKAGE):
                        continue
                # Remove hidden entries
                if entry in RefManStep.HIDDEN_ENTRIES:
                    continue
                # Not a function or a class?
                if not entry_type:
                    if isclass(e):
                        entry_type = CLASS_ID
                    elif isfunction(e):
                        entry_type = FUNCTION_ID
                    elif ismodule(e):
                        module_doc[e.__name__] = e.__doc__
                        read_module(e)
                if not entry_type:
                    continue
                # Add to all entries
                doc = e.__doc__
                if doc:
                    first_line = FIRST_DOC_LINE_RE.match(doc.strip())
                    if first_line:
                        doc = REMOVE_LINE_SKIPS_RE.subn(" ", first_line.group(0))[
                            0
                        ].strip()
                    else:
                        print(
                            f"WARNING - Couldn't extract doc summary for {e.__name__} in {e.__module__}",
                            flush=True,
                        )
                full_name = f"{e.__module__}.{entry}"
                if entry_info := entries.get(full_name):
                    packages = entry_info["packages"]
                    new_packages = []
                    add_package = None
                    # Current module is prefix to known packages?
                    for package in packages:
                        if package.startswith(module.__name__):
                            add_package = module.__name__
                        else:
                            new_packages.append(package)
                    if add_package:
                        new_packages.insert(0, add_package)
                        packages = new_packages
                    # Any known package is prefix to module?
                    add_package = module.__name__
                    for package in packages:
                        if module.__name__.startswith(package):
                            add_package = None
                            break
                    if add_package:
                        new_packages.append(add_package)
                    entry_info["packages"] = new_packages
                else:
                    if doc is None:
                        print(
                            f"WARNING - {e.__name__} [in {e.__module__}] has no doc",
                            flush=True,
                        )
                    entries[full_name] = {
                        "name": entry,
                        "module": e.__module__,
                        "type": entry_type,
                        "doc": doc,
                        "packages": [module.__name__],
                    }

        taipy_config_dir = os.path.join(setup.tools_dir, "taipy", "config")
        config_backup_path = os.path.join(taipy_config_dir, "config.py.bak")
        if os.path.exists(config_backup_path):
            shutil.move(config_backup_path, os.path.join(taipy_config_dir, "config.py"))

        read_module(__import__(Setup.ROOT_PACKAGE))

        FORCE_PACKAGE_REGEXPS = []

        def convert_to_pattern(input, dest):
            pattern = "^" + input.replace(".", "\\.").replace("*", ".*") + "$"
            FORCE_PACKAGE_REGEXPS.append((re.compile(pattern), dest))

        for force_package in RefManStep.FORCE_PACKAGE:
            if isinstance(force_package[0], list):
                for fp in force_package[0]:
                    convert_to_pattern(fp, force_package[1])
            else:
                convert_to_pattern(force_package[0], force_package[1])
        for entry, entry_info in entries.items():
            # Entries with multiple packages
            # if len(entry_info["packages"]) != 1:
            #     print(f"MULTIPLE PACKAGES - Entry {entry}")
            for force_package in FORCE_PACKAGE_REGEXPS:
                if force_package[0].match(entry):
                    entry_info["force_package"] = force_package[1]
                    break

        # Group entries by package
        package_to_entries = {}
        for entry, info in entries.items():
            package = info.get("force_package", info["packages"][0])
            if package in package_to_entries:
                package_to_entries[package].append(info)
            else:
                package_to_entries[package] = [info]

        # Add taipy packages with documentation but no entry
        for package, doc in module_doc.items():
            if not package.startswith("taipy"):
                continue
            if package in package_to_entries:
                continue
            if not doc:
                continue
            package_to_entries[package] = {}

        # Generate all Reference manual pages and update navigation
        self.navigation = ""
        xrefs = {}
        package_group = None
        for package in sorted(package_to_entries.keys()):
            functions = []
            classes = []
            types = []
            for entry_info in package_to_entries[package]:
                if entry_info["type"] == CLASS_ID:
                    classes.append(entry_info)
                elif entry_info["type"] == FUNCTION_ID:
                    functions.append(entry_info)
                elif entry_info["type"] == TYPE_ID:
                    types.append(entry_info)
                else:
                    raise SystemError(
                        "FATAL - Invalid entry type '{entry_info['type']}' for {entry_info['module']}.{entry_info['name']}"
                    )
            if package in RefManStep.PACKAGE_GROUP:
                package_group = package
                package_path = f"{self.REFERENCE_DIR_PATH}/pkg_{package}"
                os.mkdir(package_path)
                package_output_path = os.path.join(package_path, "index.md")
                self.navigation += (
                    " " * 4
                    + f"- {package}:\n"
                    + " " * 6
                    + f"- {RefManStep.REFERENCE_REL_PATH}/pkg_{package}/index.md\n"
                )
            else:
                new_package_group = None
                for p in RefManStep.PACKAGE_GROUP:
                    if package.startswith(p + "."):
                        new_package_group = p
                        break
                if new_package_group != package_group:
                    if not new_package_group:
                        raise SystemExit(
                            f"FATAL - Unknown package '{new_package_group}' for package '{package}' (renamed from '{package_group}')"
                        )
                    package_group = new_package_group
                    self.navigation += " " * 4 + f"- {package_group}:\n"
                self.navigation += (
                    " " * (6 if package_group else 4)
                    + f"- {package}: manuals/reference/pkg_{package}.md\n"
                )
                package_output_path = os.path.join(
                    self.REFERENCE_DIR_PATH, f"pkg_{package}.md"
                )

            def generate_entries(
                entry_infos, package, type, package_output_file, in_group
            ):
                in_group = "../" if in_group else ""
                for entry_info in sorted(entry_infos, key=lambda i: i["name"]):
                    name = entry_info["name"]
                    force_package = entry_info.get("force_package", package)
                    package_output_file.write(
                        f"   - [`{name}"
                        + f"{'()' if type == FUNCTION_ID else ''}`]({in_group}{force_package}.{name}.md)"
                        + f"{': ' + entry_info['doc'] if entry_info['doc'] else ' - NOT DOCUMENTED'}\n"
                    )
                    output_path = os.path.join(
                        self.REFERENCE_DIR_PATH, f"{force_package}.{name}.md"
                    )
                    with open(output_path, "w") as output_file:
                        output_file.write(
                            "---\nhide:\n  - navigation\n---\n\n"
                            + f"::: {force_package}.{name}\n"
                        )
                    if xref := xrefs.get(name):
                        print(
                            f"ERROR - {'Function' if type == FUNCTION_ID else 'Class'} {name} already declared as {xref[0]}.{xref[1]}"
                        )
                    xrefs[name] = [
                        force_package,
                        entry_info["module"],
                        entry_info["packages"],
                    ]

            with open(package_output_path, "w") as package_output_file:
                package_output_file.write(f"---\ntitle: \"{package}\" package\n---\n\n")
                package_output_file.write(f"# Package: `{package}`\n\n")
                if package in module_doc and module_doc[package]:
                    package_output_file.write(module_doc[package])
                package_grouped = package == package_group
                if types:
                    package_output_file.write(f"## Types\n\n")
                    for type in types:
                        name = type["name"]
                        package_output_file.write(
                            f"   - `{name}`"
                            + f"{': ' + type.get('doc', ' - NOT DOCUMENTED')}\n"
                        )
                        if name in xrefs:
                            print(
                                f"WARNING - Type {package}.{name} already declared in {xrefs[name]}"
                            )
                        xrefs[name] = [
                            package,
                            entry_info["module"],
                            entry_info.get("final_package"),
                        ]
                if functions:
                    package_output_file.write(f"## Functions\n\n")
                    generate_entries(
                        functions,
                        package,
                        FUNCTION_ID,
                        package_output_file,
                        package_grouped,
                    )
                if classes:
                    package_output_file.write(f"## Classes\n\n")
                    generate_entries(
                        classes, package, CLASS_ID, package_output_file, package_grouped
                    )

        self.add_external_methods_to_config_class(setup)

        # Filter out packages that are the exposed package and appear in the packages list
        for entry, entry_desc in xrefs.items():
            package = entry_desc[0]
            if entry_desc[2]:
                entry_desc[2] = [p for p in entry_desc[2] if p != package]
        with open(self.XREFS_PATH, "w") as xrefs_output_file:
            xrefs_output_file.write(json.dumps(xrefs))

    @staticmethod
    def add_external_methods_to_config_class(setup: Setup):
        if not os.path.exists("config_doc.txt"):
            print(f"WARNING - No methods found to inject to Config documentation!")
            return

        # Get code of methods to inject
        with open("config_doc.txt", "r") as f:
            print(f"INFO - Injecting methods to Config documentation.")
            methods_to_inject = f.read()

        # Delete temporary file
        if os.path.exists("config_doc.txt"):
            os.remove("config_doc.txt")

        # Backup file taipy/config/config.py
        taipy_config_dir = os.path.join(setup.tools_dir, "taipy", "config")
        config_path = os.path.join(taipy_config_dir, "config.py")
        shutil.copyfile(config_path, os.path.join(taipy_config_dir, "config.py.bak"))

        # Read config.py file
        with open(config_path, "r") as f:
            contents = f.readlines()

        # Inject imports and code
        imports_to_inject = """
from types import NoneType
from typing import Any, Callable, Dict, List, Union, Optional
import json
from .common.scope import Scope
from .common.frequency import Frequency
from taipy.core.common.default_custom_document import DefaultCustomDocument
from taipy.core.config.job_config import JobConfig
from taipy.core.config.data_node_config import DataNodeConfig
from taipy.core.config.task_config import TaskConfig
from taipy.core.config.scenario_config import ScenarioConfig
from taipy.core.config.pipeline_config import PipelineConfig\n"""
        contents.insert(11, imports_to_inject)
        contents.insert(len(contents) - 2, methods_to_inject)

        # Fix code injection
        with open(config_path, "w") as f:
            new_content = "".join(contents)
            new_content = new_content.replace(
                "custom_document: Any = <class 'taipy.core.common.default_custom_document.DefaultCustomDocument'>",
                "custom_document: Any = DefaultCustomDocument"
            )
            new_content = new_content.replace("taipy.config.common.scope.Scope", "Scope")
            new_content = new_content.replace("<Scope.SCENARIO: 2>", "Scope.SCENARIO")
            new_content = new_content.replace("taipy.core.config.data_node_config.DataNodeConfig", "DataNodeConfig")
            new_content = new_content.replace("taipy.core.config.task_config.TaskConfig", "TaskConfig")
            new_content = new_content.replace("taipy.core.config.pipeline_config.PipelineConfig", "PipelineConfig")
            new_content = new_content.replace("taipy.config.common.frequency.Frequency", "Frequency")
            f.write(new_content)


    def exit(self, setup: Setup):
        setup.update_mkdocs_yaml_template(
            r"^\s*\[REFERENCE_CONTENT\]\s*\n",
            self.navigation if self.navigation else ""
        )
        if "GENERATING_TAIPY_DOC" in os.environ:
            del os.environ["GENERATING_TAIPY_DOC"]<|MERGE_RESOLUTION|>--- conflicted
+++ resolved
@@ -74,11 +74,7 @@
         ("taipy.core.taipy.unsubscribe_scenario", "taipy.core"),
         ("taipy.core.taipy.untag", "taipy.core"),
         ("taipy.core._core.Core", "taipy.core"),
-<<<<<<< HEAD
         ("taipy.core.common.default_custom_document.DefaultCustomDocument", "taipy.core.common"),
-=======
-        # ("taipy.core.common.default_custom_document.DefaultCustomDocument", "taipy.core.common"),
->>>>>>> 590e5ab7
         ("taipy.core.config.*", "taipy.core.config"),
         ("taipy.core.data.*.*DataNode", "taipy.core.data"),
         ("taipy.core.data.operator.Operator", "taipy.core.data.operator"),
