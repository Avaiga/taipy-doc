# ################################################################################
# Taipy Reference Manual generation setup step.
#
# Generate the entries for every documented class, method, and function.
# This scripts browses the root package (Setup.ROOT_PACKAGE) and builds a
# documentation file for every package and every class it finds.
# It finally updates the top navigation bar content (in mkdocs.yml) to
# reflect the root package structure.
# ################################################################################
import json
import os
import re
import shutil
from inspect import isclass, isfunction, ismodule

from .setup import Setup, SetupStep


class RefManStep(SetupStep):
    # Package grouping (order is kept in generation)
    PACKAGE_GROUPS = [
        "taipy.config",
        "taipy.core",
        "taipy.gui",
        "taipy.gui_core",
        "taipy.rest",
        "taipy.auth",
        "taipy.enterprise",
    ]

    # Entries that should be hidden for the time being
    HIDDEN_ENTRIES = ["get_context_id", "invoke_state_callback"]
    HIDDEN_ENTRIES_FULL = ["taipy.gui.utils._css.get_style"]

    # Where the Reference Manual files are generated (MUST BE relative to docs_dir)
    REFERENCE_REL_PATH = "refmans/reference"

    def __init__(self):
        self.navigation = None

    def get_id(self) -> str:
        return "refman"

    def get_description(self) -> str:
        return "Generation of the Reference Manual pages"

    def enter(self, setup: Setup):
        os.environ["GENERATING_TAIPY_DOC"] = "true"
        # ...\docs\refmans\reference
        self.REFERENCE_DIR_PATH = os.path.join(setup.docs_dir, RefManStep.REFERENCE_REL_PATH)
        # ...\docs\userman\xrefs
        self.XREFS_PATH = os.path.join(setup.user_manuals_dir, "xrefs")

    def setup(self, setup: Setup) -> None:
        # Clean REFERENCE_DIR_PATH directory
        for p in os.listdir(self.REFERENCE_DIR_PATH):
            fp = os.path.join(self.REFERENCE_DIR_PATH, p)
            if re.match(r"^(pkg_)?taipy(\..*)?\.md$", p):
                os.remove(fp)
            elif os.path.isdir(fp) and re.match(r"^pkg_taipy(\..*)?$", p):
                shutil.rmtree(fp)

        saved_dir = os.getcwd()
        try:
            os.chdir(setup.tools_dir)
            if not os.path.isdir(os.path.join(setup.tools_dir, Setup.ROOT_PACKAGE)):
                setup.move_package_to_tools(Setup.ROOT_PACKAGE)
            self.generate_refman_pages(setup)
        except Exception as e:
            raise e
        finally:
            os.chdir(saved_dir)
            setup.move_package_to_root(Setup.ROOT_PACKAGE)

    def generate_refman_pages(self, setup: Setup) -> None:
        CLASS_ID = "C"
        FUNCTION_ID = "F"
        TYPE_ID = "T"
        FIRST_DOC_LINE_RE = re.compile(r"^(.*?)(:?\n\s*\n|$)", re.DOTALL)
        REMOVE_LINE_SKIPS_RE = re.compile(r"\s*\n\s*", re.MULTILINE)

        loaded_modules = set()

        # Entries:
        #   full_entry_name ->
        #     name
        #     module (source)
        #     type
        #     doc
        #     packages
        entries: dict[str, dict[str, any]] = {}
        module_doc = {}

        def read_module(module):
            if module in loaded_modules:
                return
            loaded_modules.add(module)
            if not module.__name__.startswith(Setup.ROOT_PACKAGE):
                return
            entry: str
            for entry in dir(module):
                # Private?
                if entry.startswith("_"):
                    continue
                e = getattr(module, entry)
                if hasattr(e, "__class__") and e.__class__.__name__.startswith("_"):
                    continue
                entry_type: str = None
                if hasattr(e, "__module__") and e.__module__:
                    # Handling alias Types
                    if e.__module__.startswith(Setup.ROOT_PACKAGE):  # For local build
                        # Remove hidden entry
                        if f"{e.__module__}.{entry}" in RefManStep.HIDDEN_ENTRIES_FULL:
                            continue
                        if e.__class__.__name__ == "NewType":
                            entry_type = TYPE_ID
<<<<<<< HEAD
                    elif e.__module__ == "typing" and hasattr(
                        e, "__name__"
                    ):  # For ReadTheDocs build
=======
                    elif e.__module__ == "typing" and hasattr(e, "__name__"):  # For Readthedoc build
>>>>>>> 8d215dca
                        # Manually remove classes from 'typing'
                        if e.__name__ in ["NewType", "TypeVar", "overload", "cast"]:
                            continue
                        entry_type = TYPE_ID
                    else:
                        continue
                # Remove hidden entries
                if entry in RefManStep.HIDDEN_ENTRIES:
                    continue
                # Not a function or a class?
                if not entry_type:
                    if isclass(e):
                        entry_type = CLASS_ID
                    elif isfunction(e):
                        entry_type = FUNCTION_ID
                    elif ismodule(e):
                        module_doc[e.__name__] = e.__doc__
                        read_module(e)
                if not entry_type:
                    continue

                # Add to all entries
                doc = e.__doc__
                if doc:
                    first_line = FIRST_DOC_LINE_RE.match(doc.strip())
                    if first_line:
                        if first_line.group(0).startswith("NOT DOCUMENTED"):
                            continue
                        doc = REMOVE_LINE_SKIPS_RE.subn(" ", first_line.group(0))[
                            0
                        ].strip()
                    else:
                        print(
                            f"WARNING - Couldn't extract doc summary for {e.__name__} in {e.__module__}",
                            flush=True,
                        )
                full_name = f"{e.__module__}.{entry}"
                # Entry module: e.__module__
                # Current module: module.__name__
                if entry_info := entries.get(full_name):
                    packages = entry_info["packages"]
                    if module.__name__ != Setup.ROOT_PACKAGE:
                        # Is current module a parent of known packages? Use that instead if yes
                        child_idxs = [
                            i
                            for i, p in enumerate(packages)
                            if p.startswith(module.__name__)
                        ]
                        if child_idxs:
                            for index in reversed(child_idxs):
                                del packages[index]
                            packages.append(module.__name__)
                        else:
                            # Is any known package a parent of the current module? If yes ignore it
                            parent_idxs = [
                                i
                                for i, p in enumerate(packages)
                                if module.__name__.startswith(p)
                            ]
                            if not parent_idxs:
                                packages.append(module.__name__)
                else:
                    if doc is None:
                        print(
                            f"WARNING - {e.__name__} [in {e.__module__}] has no doc",
                            flush=True,
                        )
                    entries[full_name] = {
                        "name": entry,
                        "module": e.__module__,
                        "type": entry_type,
                        "doc": doc,
                        "packages": [module.__name__],
                    }
                if module.__name__ == Setup.ROOT_PACKAGE:
                    entry = entries[full_name]
                    entry["at_root"] = True
                    if Setup.ROOT_PACKAGE in entry["packages"]:
                        entry["packages"].remove(Setup.ROOT_PACKAGE)

        taipy_config_dir = os.path.join(setup.tools_dir, "taipy", "config")
        config_backup_path = os.path.join(taipy_config_dir, "config.py.bak")
        if os.path.exists(config_backup_path):
            shutil.move(config_backup_path, os.path.join(taipy_config_dir, "config.py"))

        read_module(__import__(Setup.ROOT_PACKAGE))

        # Compute destination package for each entry
        for entry, entry_desc in entries.items():
            doc_package = None  # Where this entity should be exposed
            module = entry_desc["module"]
            packages = entry_desc["packages"]
            # If no packages, it has to be at the root level
            if not packages:
                if not entry_desc.get("at_root", False):
                    raise SystemError(
                        f"FATAL - Entry '{entry}' has no package, and not in root"
                    )
                doc_package = Setup.ROOT_PACKAGE
            else:
                # If visible from a package above entry module, pick this one
                parents = list(filter(lambda p: module.startswith(p), packages))
                if len(parents) > 1:
                    raise SystemError(
                        "FATAL - Entry '{entry}' has several matching parent packages ([packages])"
                    )
                elif len(parents) == 0:
                    if len(packages) == 1:
                        doc_package = packages[0]
                    else:
                        package_groups = list(
                            filter(lambda p: p in RefManStep.PACKAGE_GROUPS, packages)
                        )
                        if len(package_groups) == 1:
                            doc_package = package_groups[0]
                else:
                    doc_package = parents[0]
            if doc_package is None:
                raise SystemError(f"FATAL - Entry '{entry}' has no target package")
            entry_desc["doc_package"] = doc_package

        # Group entries by package
        package_to_entries = {}
        for entry, info in entries.items():
            package = info["doc_package"]
            if package in package_to_entries:
                package_to_entries[package].append(info)
            else:
                package_to_entries[package] = [info]

        # Add taipy packages with documentation but no entry
        for package, doc in module_doc.items():
            if not package.startswith("taipy"):
                continue
            if package in package_to_entries:
                continue
            if not doc:
                continue
            package_to_entries[package] = {}

        # Generate all Reference manual pages and update navigation
        self.navigation = ""
        xrefs = {}
        package_group = None
        for package in sorted(package_to_entries.keys()):
            functions = []
            classes = []
            types = []
            for entry_info in package_to_entries[package]:
                if entry_info["type"] == CLASS_ID:
                    classes.append(entry_info)
                elif entry_info["type"] == FUNCTION_ID:
                    functions.append(entry_info)
                elif entry_info["type"] == TYPE_ID:
                    types.append(entry_info)
                else:
                    raise SystemError(
                        "FATAL - Invalid entry type '{entry_info['type']}' for {entry_info['module']}.{entry_info['name']}"
                    )
            if package in RefManStep.PACKAGE_GROUPS:
                package_group = package
                package_path = f"{self.REFERENCE_DIR_PATH}/pkg_{package}"
                os.mkdir(package_path)
                package_output_path = os.path.join(package_path, "index.md")
                self.navigation += f'- "<code>{package}</code>":\n  - {RefManStep.REFERENCE_REL_PATH}/pkg_{package}/index.md\n'
            else:
                high_package_group = None
                for p in RefManStep.PACKAGE_GROUPS:
                    if package.startswith(p + "."):
                        high_package_group = p
                        break
                if high_package_group != package_group:
                    if not high_package_group:
                        raise SystemExit(
                            f"FATAL - Unknown package '{high_package_group}' for package '{package}' (renamed from '{package_group}')"
                        )
                    package_group = high_package_group
                    self.navigation += f"- {package_group}:\n"
                package_nav_entry = package
                if package_group:
                    self.navigation += "  "
                    package_nav_entry = package[len(package_group) :]
                self.navigation += f'- "<code>{package_nav_entry}</code>": {RefManStep.REFERENCE_REL_PATH}/pkg_{package}.md\n'
                package_output_path = os.path.join(
                    self.REFERENCE_DIR_PATH, f"pkg_{package}.md"
                )
                package_output_path = os.path.join(
                    self.REFERENCE_DIR_PATH, f"pkg_{package}.md"
                )

            def update_xrefs(name, type, force_package, module, others):
                if not others:
                    print(f"NOTE - {name} has no 'others' in update_xrefs")
                    pass
                # xrefs:
                # entry_name <-> [ exposed_package, entry_module, other_packages]
                #   or
                # name <-> <number of similar entries> (int)
                # +  entry_name/<index> <-> [ exposed_package, entry_module, other_packages]
                if xref := xrefs.get(name):
                    if isinstance(xref, int):  # If there already are duplicates
                        last_index = int(xref)
                        for index in range(last_index):
                            xref = xrefs.get(f"{name}/{index}")
                            if force_package == xref[0]:
                                t_name = (
                                    "Function"
                                    if type == FUNCTION_ID
                                    else "Class" if type == CLASS_ID else "Type"
                                )
                                raise SystemError(
                                    f"FATAL - {t_name} {name} exposed in {force_package} already declared as {xref[0]}.{xref[1]}"
                                )
                        xrefs[f"{name}/{last_index}"] = [force_package, module, others]
                        xrefs[name] = last_index + 1
                    else:  # Create multiple indexed entries for 'name'
                        xrefs[name] = 2
                        xrefs[f"{name}/0"] = xref
                        xrefs[f"{name}/1"] = [force_package, module, others]
                else:
                    xrefs[name] = [force_package, module, others]

            def generate_entries(
                entry_infos, package, type, package_output_file, in_group
            ):
                in_group = "../" if in_group else ""
                for entry_info in sorted(entry_infos, key=lambda i: i["name"]):
                    name = entry_info["name"]
                    force_package = entry_info.get("force_package", package)
                    package_output_file.write(
                        f"   - [`{name}"
                        + f"{'()' if type == FUNCTION_ID else ''}`]({in_group}{force_package}.{name}.md)"
                        + f"{': ' + entry_info['doc'] if entry_info['doc'] else ' - NOT DOCUMENTED'}\n"
                    )
                    output_path = os.path.join(
                        self.REFERENCE_DIR_PATH, f"{force_package}.{name}.md"
                    )
                    with open(output_path, "w") as output_file:
                        output_file.write(
                            "---\n---\n\n" + f"::: {force_package}.{name}\n"
                        )
                    update_xrefs(
                        name,
                        type,
                        force_package,
                        entry_info["module"],
                        entry_info["packages"],
                    )

            with open(package_output_path, "w") as package_output_file:
                if package in module_doc and module_doc[package]:
                    package_output_file.write(module_doc[package])
                package_grouped = package == package_group
                if types:
                    package_output_file.write("## Types\n\n")
                    for type in types:
                        name = type["name"]
                        package_output_file.write(
                            f"   - `{name}`"
                            + f"{': ' + type.get('doc', ' - NOT DOCUMENTED')}\n"
                        )
                        update_xrefs(
                            name,
                            TYPE_ID,
                            package,
                            entry_info["module"],
                            entry_info.get("packages"),
                        )
                if functions:
                    package_output_file.write("## Functions\n\n")
                    generate_entries(
                        functions,
                        package,
                        FUNCTION_ID,
                        package_output_file,
                        package_grouped,
                    )
                if classes:
                    package_output_file.write("## Classes\n\n")
                    generate_entries(
                        classes, package, CLASS_ID, package_output_file, package_grouped
                    )

        self.add_external_methods_to_config_class(setup)

        # Filter out packages that are the exposed package and appear in the packages list
        for entry, entry_desc in xrefs.items():
            if not isinstance(entry_desc, int):
                package = entry_desc[0]
                if entry_desc[2]:
                    entry_desc[2] = [p for p in entry_desc[2] if p != package]
        with open(self.XREFS_PATH, "w") as xrefs_output_file:
            xrefs_output_file.write(json.dumps(xrefs))

    @staticmethod
    def add_external_methods_to_config_class(setup: Setup):
        if not os.path.exists("config_doc.txt"):
            print("WARNING - No methods found to inject to Config documentation")
            return

        # Get code of methods to inject
        with open("config_doc.txt", "r") as f:
            print("INFO - Injecting methods to Config documentation.")
            methods_to_inject = f.read()

        # Delete temporary file
        if os.path.exists("config_doc.txt"):
            os.remove("config_doc.txt")

        # Backup file taipy/config/config.py
        taipy_config_dir = os.path.join(setup.tools_dir, "taipy", "config")
        config_path = os.path.join(taipy_config_dir, "config.py")
        shutil.copyfile(config_path, os.path.join(taipy_config_dir, "config.py.bak"))

        # Read config.py file
        with open(config_path, "r") as f:
            contents = f.readlines()

        # Inject imports and code
        imports_to_inject = """
from types import NoneType
from typing import Any, Callable, Dict, List, Union, Optional
import json
from .common.scope import Scope
from .common.frequency import Frequency
from taipy.core.common.mongo_default_document import MongoDefaultDocument
from taipy.core.config.job_config import JobConfig
from taipy.core.config.data_node_config import DataNodeConfig
from taipy.core.config.task_config import TaskConfig
from taipy.core.config.scenario_config import ScenarioConfig
from taipy.core.config.sequence_config import SequenceConfig\n"""
        contents.insert(11, imports_to_inject)
        contents.insert(len(contents) - 2, methods_to_inject)

        # Fix code injection
        with open(config_path, "w") as f:
            new_content = "".join(contents)
            new_content = new_content.replace(
                "custom_document: Any = <class 'taipy.core.common.mongo_default_document.MongoDefaultDocument'>",
                "custom_document: Any = MongoDefaultDocument",
            )
            new_content = new_content.replace(
                "taipy.config.common.scope.Scope", "Scope"
            )
            new_content = new_content.replace("<Scope.SCENARIO: 2>", "Scope.SCENARIO")
            new_content = new_content.replace(
                "taipy.core.config.data_node_config.DataNodeConfig", "DataNodeConfig"
            )
            new_content = new_content.replace(
                "taipy.core.config.task_config.TaskConfig", "TaskConfig"
            )
            new_content = new_content.replace(
                "taipy.core.config.sequence_config.SequenceConfig", "SequenceConfig"
            )
            new_content = new_content.replace(
                "taipy.config.common.frequency.Frequency", "Frequency"
            )
            f.write(new_content)

    def exit(self, setup: Setup):
        setup.update_mkdocs_yaml_template(
            r"^\s*\[REFERENCE_CONTENT\]\s*\n",
            self.navigation if self.navigation else "",
        )
        if "GENERATING_TAIPY_DOC" in os.environ:
            del os.environ["GENERATING_TAIPY_DOC"]<|MERGE_RESOLUTION|>--- conflicted
+++ resolved
@@ -114,13 +114,9 @@
                             continue
                         if e.__class__.__name__ == "NewType":
                             entry_type = TYPE_ID
-<<<<<<< HEAD
                     elif e.__module__ == "typing" and hasattr(
                         e, "__name__"
                     ):  # For ReadTheDocs build
-=======
-                    elif e.__module__ == "typing" and hasattr(e, "__name__"):  # For Readthedoc build
->>>>>>> 8d215dca
                         # Manually remove classes from 'typing'
                         if e.__name__ in ["NewType", "TypeVar", "overload", "cast"]:
                             continue
