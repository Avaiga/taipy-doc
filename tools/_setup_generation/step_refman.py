# ################################################################################
# Taipy Reference Manual generation setup step.
#
# Generate the entries for every documented class, method, and function.
# This scripts browses the root package (Setup.ROOT_PACKAGE) and builds a
# documentation file for every package and every class it finds.
# It finally updates the top navigation bar content (in mkdocs.yml) to
# reflect the root package structure.
# ################################################################################
from .setup import Setup, SetupStep
from inspect import isclass, isfunction, ismodule
import json
import os
import re
import shutil


class RefManStep(SetupStep):
    # Package grouping
    PACKAGE_GROUP = [
        "taipy.config",
        "taipy.core",
        "taipy.gui",
        "taipy.gui_core",
        "taipy.rest",
        "taipy.auth",
        "taipy.enterprise",
    ]

    # Force API items to be exposed in a given package
    # (item_pattern, destination_package)
    # or ([item_pattern...], destination_package)
    FORCE_PACKAGE = [
        # GUI
        ("taipy.gui.*.(Gui|State|Markdown|Page)", "taipy.gui"),
        # Core
        ("typing.*", "taipy.core"),
        ("taipy.core._core.Core", "taipy.core"),
<<<<<<< HEAD
        ("taipy.core.common.alias.CycleId", "taipy.core"),
        ("taipy.core.common.alias.DataNodeId", "taipy.core"),
        ("taipy.core.common.alias.JobId", "taipy.core"),
        ("taipy.core.common.alias.PipelineId", "taipy.core"),
        ("taipy.core.common.alias.ScenarioId", "taipy.core"),
        ("taipy.core.common.alias.TaskId", "taipy.core"),
        ("taipy.core.common.alias.Edit", "taipy.core"),
        ("taipy.core.common.mongo_default_document.MongoDefaultDocument", "taipy.core.common"),
=======
        ("taipy.core.common.default_custom_document.DefaultCustomDocument", "taipy.core.common"),
>>>>>>> 2f770911
        ("taipy.core.common.frequency.Frequency", "taipy.core"),
        ("taipy.core.common.scope.Scope", "taipy.core"),
        ("taipy.core.config.*", "taipy.core.config"),
        ("taipy.core.cycle.cycle_id.CycleId", "taipy.core"),
        ("taipy.core.cycle.cycle.Cycle", "taipy.core"),
        ("taipy.core.data.data_node_id.DataNodeId", "taipy.core"),
        ("taipy.core.data.data_node_id.Edit", "taipy.core"),
        ("taipy.core.data.*.*DataNode", "taipy.core.data"),
        ("taipy.core.data.data_node.DataNode", "taipy.core"),
        ("taipy.core.data.operator.Operator", "taipy.core.data.operator"),
        ("taipy.core.data.operator.JoinOperator", "taipy.core.data.operator"),
        ("taipy.core.exceptions.exceptions.*", "taipy.core.exceptions"),
        ("taipy.core.job.job_id.JobId", "taipy.core"),
        ("taipy.core.job.job.Job", "taipy.core"),
        ("taipy.core.pipeline.pipeline_id.PipelineId", "taipy.core"),
        ("taipy.core.pipeline.pipeline.Pipeline", "taipy.core"),
        ("taipy.core.scenario.scenario_id.ScenarioId", "taipy.core"),
        ("taipy.core.scenario.scenario.Scenario", "taipy.core"),
        ("taipy.core.job.status.Status", "taipy.core"),
        ("taipy.core.taipy.cancel_job", "taipy.core"),
        ("taipy.core.taipy.clean_all_entities", "taipy.core"),
        ("taipy.core.taipy.clean_all_entities_by_version", "taipy.core"),
        ("taipy.core.taipy.compare_scenarios", "taipy.core"),
        ("taipy.core.taipy.create_pipeline", "taipy.core"),
        ("taipy.core.taipy.create_scenario", "taipy.core"),
        ("taipy.core.taipy.delete", "taipy.core"),
        ("taipy.core.taipy.delete_job", "taipy.core"),
        ("taipy.core.taipy.delete_jobs", "taipy.core"),
        ("taipy.core.taipy.export_scenario", "taipy.core"),
        ("taipy.core.taipy.get", "taipy.core"),
        ("taipy.core.taipy.get_cycles", "taipy.core"),
        ("taipy.core.taipy.get_cycles_scenarios", "taipy.core"),
        ("taipy.core.taipy.get_data_nodes", "taipy.core"),
        ("taipy.core.taipy.get_entities_by_config_id", "taipy.core"),
        ("taipy.core.taipy.get_jobs", "taipy.core"),
        ("taipy.core.taipy.get_latest_job", "taipy.core"),
        ("taipy.core.taipy.get_parents", "taipy.core"),
        ("taipy.core.taipy.get_pipelines", "taipy.core"),
        ("taipy.core.taipy.get_primary", "taipy.core"),
        ("taipy.core.taipy.get_primary_scenarios", "taipy.core"),
        ("taipy.core.taipy.get_scenarios", "taipy.core"),
        ("taipy.core.taipy.get_tasks", "taipy.core"),
        ("taipy.core.taipy.is_deletable", "taipy.core"),
        ("taipy.core.taipy.is_promotable", "taipy.core"),
        ("taipy.core.taipy.is_submittable", "taipy.core"),
        ("taipy.core.taipy.set", "taipy.core"),
        ("taipy.core.taipy.set_primary", "taipy.core"),
        ("taipy.core.taipy.submit", "taipy.core"),
        ("taipy.core.taipy.subscribe_pipeline", "taipy.core"),
        ("taipy.core.taipy.subscribe_scenario", "taipy.core"),
        ("taipy.core.taipy.tag", "taipy.core"),
        ("taipy.core.taipy.unsubscribe_pipeline", "taipy.core"),
        ("taipy.core.taipy.unsubscribe_scenario", "taipy.core"),
        ("taipy.core.taipy.untag", "taipy.core"),
        ("taipy.core.task.task_id.TaskId", "taipy.core"),
        ("taipy.core.task.task.Task", "taipy.core"),
        # Config
        ("taipy.config.config.Config", "taipy.config"),
        ("taipy.config.checker.issue.Issue", "taipy.config"),
        ("taipy.config.checker.issue_collector.IssueCollector", "taipy.config"),
        ("taipy.config.common.scope.Scope", "taipy.core.config"),
        ("taipy.config.common.frequency.Frequency", "taipy.core.config"),
        ("taipy.config.unique_section.*", "taipy.config"),
        # Rest
        ("taipy.rest.rest.Rest", "taipy.rest"),
        # Auth
        ("taipy.auth.config.authentication_config.AuthenticationConfig", "taipy.auth.config"),
    ]
    # Entries that should be hidden for the time being
    HIDDEN_ENTRIES = ["get_context_id", "invoke_state_callback", "notification"]
    # Where the Reference Manual files are generated (MUST BE relative to docs_dir)
    REFERENCE_REL_PATH = "manuals/reference"

    def __init__(self):
        self.navigation = None

    def get_id(self) -> str:
        return "refman"

    def get_description(self) -> str:
        return "Generation of the Reference Manual pages"

    def enter(self, setup: Setup):
        os.environ["GENERATING_TAIPY_DOC"] = "true"
        self.REFERENCE_DIR_PATH = os.path.join(setup.docs_dir, RefManStep.REFERENCE_REL_PATH)
        self.XREFS_PATH = os.path.join(setup.manuals_dir, "xrefs")

    def setup(self, setup: Setup) -> None:
        # Create empty REFERENCE_DIR_PATH directory
        if os.path.exists(self.REFERENCE_DIR_PATH):
            shutil.rmtree(self.REFERENCE_DIR_PATH)

        saved_dir = os.getcwd()
        try:
            os.chdir(setup.tools_dir)
            if not os.path.isdir(os.path.join(setup.tools_dir, Setup.ROOT_PACKAGE)):
                setup.move_package_to_tools(Setup.ROOT_PACKAGE)
            self.generate_refman_pages(setup)
        except Exception as e:
            raise e
        finally:
            os.chdir(saved_dir)
            setup.move_package_to_root(Setup.ROOT_PACKAGE)

    def generate_refman_pages(self, setup: Setup) -> None:
        CLASS_ID = "C"
        FUNCTION_ID = "F"
        TYPE_ID = "T"
        FIRST_DOC_LINE_RE = re.compile(r"^(.*?)(:?\n\s*\n|$)", re.DOTALL)
        REMOVE_LINE_SKIPS_RE = re.compile(r"\s*\n\s*", re.MULTILINE)

        os.mkdir(self.REFERENCE_DIR_PATH)
        loaded_modules = set()

        # Entries:
        #   full_entry_name ->
        #     name
        #     module (source)
        #     type
        #     doc
        #     packages
        entries: dict[str, dict[str, any]] = {}
        module_doc = {}

        def read_module(module):
            if module in loaded_modules:
                return
            loaded_modules.add(module)
            if not module.__name__.startswith(Setup.ROOT_PACKAGE):
                return
            for entry in dir(module):
                # Private?
                if entry.startswith("_"):
                    continue
                e = getattr(module, entry)
                if hasattr(e, "__class__") and e.__class__.__name__.startswith("_"):
                    continue
                entry_type = None
                if hasattr(e, "__module__") and e.__module__:
                    # Handling alias Types
                    if e.__module__.startswith(Setup.ROOT_PACKAGE):  # For local build
                        if e.__class__.__name__ == "NewType":
                            entry_type = TYPE_ID
                    elif e.__module__ == "typing" and hasattr(e, "__name__"):  # For Readthedoc build
                        # Manually remove class from 'typing'
                        if e.__name__ == "NewType":
                            continue
                        # Manually remove function from 'typing'
                        if e.__name__ == "overload":
                            continue
                        entry_type = TYPE_ID
                    else:
                        continue
                # Remove hidden entries
                if entry in RefManStep.HIDDEN_ENTRIES:
                    continue
                # Not a function or a class?
                if not entry_type:
                    if isclass(e):
                        entry_type = CLASS_ID
                    elif isfunction(e):
                        entry_type = FUNCTION_ID
                    elif ismodule(e):
                        module_doc[e.__name__] = e.__doc__
                        read_module(e)
                if not entry_type:
                    continue
                # Add to all entries
                doc = e.__doc__
                if doc:
                    first_line = FIRST_DOC_LINE_RE.match(doc.strip())
                    if first_line:
                        if first_line.group(0).startswith("NOT DOCUMENTED"):
                            continue
                        doc = REMOVE_LINE_SKIPS_RE.subn(" ", first_line.group(0))[
                            0
                        ].strip()
                    else:
                        print(
                            f"WARNING - Couldn't extract doc summary for {e.__name__} in {e.__module__}",
                            flush=True,
                        )
                full_name = f"{e.__module__}.{entry}"
                if entry_info := entries.get(full_name):
                    packages = entry_info["packages"]
                    new_packages = []
                    add_package = None
                    # Current module is prefix to known packages?
                    for package in packages:
                        if package.startswith(module.__name__):
                            add_package = module.__name__
                        else:
                            new_packages.append(package)
                    if add_package:
                        new_packages.insert(0, add_package)
                        packages = new_packages
                    # Any known package is prefix to module?
                    add_package = module.__name__
                    for package in packages:
                        if module.__name__.startswith(package):
                            add_package = None
                            break
                    if add_package:
                        new_packages.append(add_package)
                    entry_info["packages"] = new_packages
                else:
                    if doc is None:
                        print(
                            f"WARNING - {e.__name__} [in {e.__module__}] has no doc",
                            flush=True,
                        )
                    entries[full_name] = {
                        "name": entry,
                        "module": e.__module__,
                        "type": entry_type,
                        "doc": doc,
                        "packages": [module.__name__],
                    }

        taipy_config_dir = os.path.join(setup.tools_dir, "taipy", "config")
        config_backup_path = os.path.join(taipy_config_dir, "config.py.bak")
        if os.path.exists(config_backup_path):
            shutil.move(config_backup_path, os.path.join(taipy_config_dir, "config.py"))

        read_module(__import__(Setup.ROOT_PACKAGE))

        FORCE_PACKAGE_REGEXPS = []

        def convert_to_pattern(input, dest):
            pattern = "^" + input.replace(".", "\\.").replace("*", ".*") + "$"
            FORCE_PACKAGE_REGEXPS.append((re.compile(pattern), dest))

        for force_package in RefManStep.FORCE_PACKAGE:
            if isinstance(force_package[0], list):
                for fp in force_package[0]:
                    convert_to_pattern(fp, force_package[1])
            else:
                convert_to_pattern(force_package[0], force_package[1])
        for entry, entry_info in entries.items():
            # Entries with multiple packages
            # if len(entry_info["packages"]) != 1:
            #     print(f"MULTIPLE PACKAGES - Entry {entry}")
            for force_package in FORCE_PACKAGE_REGEXPS:
                if force_package[0].match(entry):
                    entry_info["force_package"] = force_package[1]
                    break

        # Group entries by package
        package_to_entries = {}
        for entry, info in entries.items():
            package = info.get("force_package", info["packages"][0])
            if package in package_to_entries:
                package_to_entries[package].append(info)
            else:
                package_to_entries[package] = [info]

        # Add taipy packages with documentation but no entry
        for package, doc in module_doc.items():
            if not package.startswith("taipy"):
                continue
            if package in package_to_entries:
                continue
            if not doc:
                continue
            package_to_entries[package] = {}

        # Generate all Reference manual pages and update navigation
        self.navigation = ""
        xrefs = {}
        package_group = None
        for package in sorted(package_to_entries.keys()):
            functions = []
            classes = []
            types = []
            for entry_info in package_to_entries[package]:
                if entry_info["type"] == CLASS_ID:
                    classes.append(entry_info)
                elif entry_info["type"] == FUNCTION_ID:
                    functions.append(entry_info)
                elif entry_info["type"] == TYPE_ID:
                    types.append(entry_info)
                else:
                    raise SystemError(
                        "FATAL - Invalid entry type '{entry_info['type']}' for {entry_info['module']}.{entry_info['name']}"
                    )
            if package in RefManStep.PACKAGE_GROUP:
                package_group = package
                package_path = f"{self.REFERENCE_DIR_PATH}/pkg_{package}"
                os.mkdir(package_path)
                package_output_path = os.path.join(package_path, "index.md")
                self.navigation += (
                    " " * 4
                    + f"- {package}:\n"
                    + " " * 6
                    + f"- {RefManStep.REFERENCE_REL_PATH}/pkg_{package}/index.md\n"
                )
            else:
                new_package_group = None
                for p in RefManStep.PACKAGE_GROUP:
                    if package.startswith(p + "."):
                        new_package_group = p
                        break
                if new_package_group != package_group:
                    if not new_package_group:
                        raise SystemExit(
                            f"FATAL - Unknown package '{new_package_group}' for package '{package}' (renamed from '{package_group}')"
                        )
                    package_group = new_package_group
                    self.navigation += " " * 4 + f"- {package_group}:\n"
                self.navigation += (
                    " " * (6 if package_group else 4)
                    + f"- {package}: manuals/reference/pkg_{package}.md\n"
                )
                package_output_path = os.path.join(
                    self.REFERENCE_DIR_PATH, f"pkg_{package}.md"
                )

            def generate_entries(
                entry_infos, package, type, package_output_file, in_group
            ):
                in_group = "../" if in_group else ""
                for entry_info in sorted(entry_infos, key=lambda i: i["name"]):
                    name = entry_info["name"]
                    force_package = entry_info.get("force_package", package)
                    package_output_file.write(
                        f"   - [`{name}"
                        + f"{'()' if type == FUNCTION_ID else ''}`]({in_group}{force_package}.{name}.md)"
                        + f"{': ' + entry_info['doc'] if entry_info['doc'] else ' - NOT DOCUMENTED'}\n"
                    )
                    output_path = os.path.join(
                        self.REFERENCE_DIR_PATH, f"{force_package}.{name}.md"
                    )
                    with open(output_path, "w") as output_file:
                        output_file.write(
                            "---\nhide:\n  - navigation\n---\n\n"
                            + f"::: {force_package}.{name}\n"
                        )
                    if xref := xrefs.get(name):
                        print(
                            f"ERROR - {'Function' if type == FUNCTION_ID else 'Class'} {name} already declared as {xref[0]}.{xref[1]}"
                        )
                    xrefs[name] = [
                        force_package,
                        entry_info["module"],
                        entry_info["packages"],
                    ]

            with open(package_output_path, "w") as package_output_file:
                package_output_file.write(f"---\ntitle: \"{package}\" package\n---\n\n")
                package_output_file.write(f"# Package: `{package}`\n\n")
                if package in module_doc and module_doc[package]:
                    package_output_file.write(module_doc[package])
                package_grouped = package == package_group
                if types:
                    package_output_file.write(f"## Types\n\n")
                    for type in types:
                        name = type["name"]
                        package_output_file.write(
                            f"   - `{name}`"
                            + f"{': ' + type.get('doc', ' - NOT DOCUMENTED')}\n"
                        )
                        if name in xrefs:
                            print(
                                f"WARNING - Type {package}.{name} already declared in {xrefs[name]}"
                            )
                        xrefs[name] = [
                            package,
                            entry_info["module"],
                            entry_info.get("final_package"),
                        ]
                if functions:
                    package_output_file.write(f"## Functions\n\n")
                    generate_entries(
                        functions,
                        package,
                        FUNCTION_ID,
                        package_output_file,
                        package_grouped,
                    )
                if classes:
                    package_output_file.write(f"## Classes\n\n")
                    generate_entries(
                        classes, package, CLASS_ID, package_output_file, package_grouped
                    )

        self.add_external_methods_to_config_class(setup)

        # Filter out packages that are the exposed package and appear in the packages list
        for entry, entry_desc in xrefs.items():
            package = entry_desc[0]
            if entry_desc[2]:
                entry_desc[2] = [p for p in entry_desc[2] if p != package]
        with open(self.XREFS_PATH, "w") as xrefs_output_file:
            xrefs_output_file.write(json.dumps(xrefs))

    @staticmethod
    def add_external_methods_to_config_class(setup: Setup):
        if not os.path.exists("config_doc.txt"):
            print(f"WARNING - No methods found to inject to Config documentation!")
            return

        # Get code of methods to inject
        with open("config_doc.txt", "r") as f:
            print(f"INFO - Injecting methods to Config documentation.")
            methods_to_inject = f.read()

        # Delete temporary file
        if os.path.exists("config_doc.txt"):
            os.remove("config_doc.txt")

        # Backup file taipy/config/config.py
        taipy_config_dir = os.path.join(setup.tools_dir, "taipy", "config")
        config_path = os.path.join(taipy_config_dir, "config.py")
        shutil.copyfile(config_path, os.path.join(taipy_config_dir, "config.py.bak"))

        # Read config.py file
        with open(config_path, "r") as f:
            contents = f.readlines()

        # Inject imports and code
        imports_to_inject = """
from types import NoneType
from typing import Any, Callable, Dict, List, Union, Optional
import json
from .common.scope import Scope
from .common.frequency import Frequency
from taipy.core.common.mongo_default_document import MongoDefaultDocument
from taipy.core.config.job_config import JobConfig
from taipy.core.config.data_node_config import DataNodeConfig
from taipy.core.config.task_config import TaskConfig
from taipy.core.config.scenario_config import ScenarioConfig
from taipy.core.config.pipeline_config import PipelineConfig\n"""
        contents.insert(11, imports_to_inject)
        contents.insert(len(contents) - 2, methods_to_inject)

        # Fix code injection
        with open(config_path, "w") as f:
            new_content = "".join(contents)
            new_content = new_content.replace(
                "custom_document: Any = <class 'taipy.core.common.mongo_default_document.MongoDefaultDocument'>",
                "custom_document: Any = MongoDefaultDocument"
            )
            new_content = new_content.replace("taipy.config.common.scope.Scope", "Scope")
            new_content = new_content.replace("<Scope.SCENARIO: 2>", "Scope.SCENARIO")
            new_content = new_content.replace("taipy.core.config.data_node_config.DataNodeConfig", "DataNodeConfig")
            new_content = new_content.replace("taipy.core.config.task_config.TaskConfig", "TaskConfig")
            new_content = new_content.replace("taipy.core.config.pipeline_config.PipelineConfig", "PipelineConfig")
            new_content = new_content.replace("taipy.config.common.frequency.Frequency", "Frequency")
            f.write(new_content)


    def exit(self, setup: Setup):
        setup.update_mkdocs_yaml_template(
            r"^\s*\[REFERENCE_CONTENT\]\s*\n",
            self.navigation if self.navigation else ""
        )
        if "GENERATING_TAIPY_DOC" in os.environ:
            del os.environ["GENERATING_TAIPY_DOC"]<|MERGE_RESOLUTION|>--- conflicted
+++ resolved
@@ -36,18 +36,7 @@
         # Core
         ("typing.*", "taipy.core"),
         ("taipy.core._core.Core", "taipy.core"),
-<<<<<<< HEAD
-        ("taipy.core.common.alias.CycleId", "taipy.core"),
-        ("taipy.core.common.alias.DataNodeId", "taipy.core"),
-        ("taipy.core.common.alias.JobId", "taipy.core"),
-        ("taipy.core.common.alias.PipelineId", "taipy.core"),
-        ("taipy.core.common.alias.ScenarioId", "taipy.core"),
-        ("taipy.core.common.alias.TaskId", "taipy.core"),
-        ("taipy.core.common.alias.Edit", "taipy.core"),
         ("taipy.core.common.mongo_default_document.MongoDefaultDocument", "taipy.core.common"),
-=======
-        ("taipy.core.common.default_custom_document.DefaultCustomDocument", "taipy.core.common"),
->>>>>>> 2f770911
         ("taipy.core.common.frequency.Frequency", "taipy.core"),
         ("taipy.core.common.scope.Scope", "taipy.core"),
         ("taipy.core.config.*", "taipy.core.config"),
