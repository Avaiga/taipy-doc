#!/bin/bash
# See usage() for information.

SCRIPT_NAME=`echo $(basename "$0")|sed 's/\.sh$//'`
SCRIPT_DIR=$(dirname "$0")
SCRIPT_DIR=`realpath $SCRIPT_DIR`
# Assuming this script is in taipy-doc/tools
ROOT_DIR=`realpath $SCRIPT_DIR/..`
TOP_DIR=`realpath $SCRIPT_DIR/../..`

MODULES="config core gui getting-started rest auth enterprise"

list_modules()
{
    echo "${1}Valid module names are:"
    for m in $MODULES; do
        echo "${1}  - $m"
    done
}

usage()
{
    echo "Usage: $SCRIPT_NAME [-h|--help] [-no_pull] [<version>...]"
    echo "Locally copies the source code of Taipy from different places"
    echo "in order to allow the generation of the documentation set."
    echo "After this script has run, you can run 'mkdocs serve'."
    echo ""
    echo "Options:"
    echo "-h,--help: Show this help message."
    echo "-no_pull: Prevents the source repository update (local only)."
    echo ""
    echo "<version>: Sets the version for the whole doc set, or specific modules."
    echo "The <version> parameter can be 'local', 'develop' or a valid version number."
    echo "It can be prefixed with '<module>:', then the version applies only to"
    echo "that module. If that prefix is not present, the version applies to all"
    echo "modules".
    list_modules
    echo "<version> arguments overwrite the previous ones."
    echo "i.e.:"
    ms=("${!MODULE_VERSIONS[@]}")
    m=${ms[0]}
    echo "  '2.0 $m:1.0' will set all versions to 2.0 except for"
    echo "    the '$m' module."
    echo "  '$m:1.0 2.0' will set version 2.0 for all modules."
    echo "If <version> is 'local', the code is retrieved from a directory called"
    echo "'taipy-<module>', above the current directory."
    echo "If <version> is 'develop', the develop branch for the indicated repository"
    echo "is used."
    echo "If <version> is '<Major>.<Minor>', the corresponding branch is used."
    echo "If <version> contains an additional '.<Patch>[.<More>]' fragment, then the"
    echo "corresponding tag is extracted from the '<Major>.<Minor>' branch for that"
    echo "module."
    echo "If any version is not 'local', then the 'git' command must be accessible."
    echo ""
    echo "The default behaviour is to use a local version for all modules."
}

NO_PULL=false

# Initialize all module versions
declare -A MODULE_BRANCH
declare -A MODULE_TAG
for m in $MODULES; do
    MODULE_BRANCH[$m]="local"
    MODULE_TAG[$m]=""
done

RE_MODULEVERSION='^(([A-Za-z-]+):)?([0-9]+)\.([0-9]+)(\.([0-9]+)(\.([0-9A-Za-z_]+))?)?$'
RE_MODULE_NOTVERSION='^(([A-Za-z-]+):)?(local|develop)$'

set_version () {
    if [[ $1 =~ $RE_MODULE_NOTVERSION ]]; then
        mod=${BASH_REMATCH[2]}
        type=${BASH_REMATCH[3]}
        if [ -z "$mod" ]; then
            for m in $MODULES; do
                MODULE_BRANCH[$m]=$type
                MODULE_TAG[$m]=""
            done
        else
            if [ -z "${MODULE_BRANCH[$mod]}" ]; then
                echo "Error: Invalid module name '$mod' in -version parameter: $1" >&2
                list_modules
                exit 1
            fi
            MODULE_BRANCH[$mod]=$type
            MODULE_TAG[$mod]=""
        fi
    elif [[ $1 =~ $RE_MODULEVERSION ]]; then
        mod=${BASH_REMATCH[2]}
        maj=${BASH_REMATCH[3]}
        min=${BASH_REMATCH[4]}
        pat=${BASH_REMATCH[6]}
        mor=${BASH_REMATCH[8]}
        branch="$maj.$min"
        tag=""
        if [[ ! -z "$pat" ]]; then
            tag="$branch.$pat"
            if [[ ! -z "$mor" ]]; then
                tag="$tag.$mor"
            fi
        fi
        if [ -z "$mod" ]; then
            for m in $MODULES; do
                MODULE_BRANCH[$m]=$branch
                MODULE_TAG[$m]=$tag
            done
        else
            if [ -z "${MODULE_BRANCH[$mod]}" ]; then
                echo "Error: Invalid module name '$mod' in -version parameter: $1" >&2
                list_modules
                exit 1
            fi
            MODULE_BRANCH[$mod]=$branch
            MODULE_TAG[$mod]=$tag
        fi
    elif [[ $1 = "MKDOCS" ]]; then
        version=$(grep -Ei 'site_url: https://docs\.taipy\.io/en/(develop|release-[0-9].[0-9])' mkdocs.yml_template | grep -oEi [0-9].[0-9] || echo 'develop')
        set_version $version
    else
        echo "Error: Invalid version in -version parameter: $1" >&2
        exit 1
    fi
}

while [[ ! -z "$1" ]]; do
    case $1 in
        -no_pull)
            NO_PULL=true
            ;;
        -h | --help)
            usage
            exit
            ;;
        -*)
            echo "Error: unknown option '$1'." >&2
            usage
            exit
            ;;
        *)
            set_version $1
            ;;
     esac
    shift
done

for m in $MODULES; do
    version=${MODULE_BRANCH[$m]}
    if [ $version != "local" ]; then
        if ! [ -x "$(command -v git)" ]; then
            echo "Error: cannot run the git command to fetch module '$m'." >&2
            exit 1
        else
            break
        fi
    fi
done

echo "Module versions requested:"
for m in $MODULES; do
    version=${MODULE_BRANCH[$m]}
    if [[ ! -z ${MODULE_TAG[$m]} ]]; then
        version="$version (${MODULE_TAG[$m]})"
    fi
    echo "- $m: $version"
done

# Check if module branches/tags/directory exist
if [ X$GITHUB_TOKEN == X ]; then
    GITROOT="https://github.com/Avaiga/taipy"
else
    GITROOT="https://$GITHUB_TOKEN@github.com/Avaiga/taipy"
fi
for m in $MODULES; do
    branch=${MODULE_BRANCH[$m]}
    if [ $branch == "local" ]; then
        if [ ! -d $TOP_DIR/taipy-$m ]; then
            echo "Error: module $m must be cloned next to $SCRIPT_DIR as 'taipy-$m'"
            exit 1
        fi
    elif [ $branch != "develop" ]; then
        git ls-remote --exit-code --heads ${GITROOT}-${m}.git | grep release/${branch} >/dev/null
        if [ $? != 0 ]; then
            echo "Error: No branch 'release/$branch' in repository 'taipy-$m'." >&2
            exit 1
        fi
        # Check tag
        tag=${MODULE_TAG[$m]}
        if [[ ! -z "$tag" ]]; then
            find_tag=$(git ls-remote -t --refs ${GITROOT}-${m}.git|sed -e 's/^.*\/tags\///'|grep -e "${tag}\$")
            if [ ! -f "$find_tag" ]; then
                echo "Error: No tagged version '$tag' (from 'release/$branch') in repository 'taipy-$m'." >&2
                exit 1
            fi
        fi
    fi
done

# Last setup failed?
if [ -d $ROOT_DIR"/tools/taipy" ]; then
    rm -rf $ROOT_DIR"/tools/taipy"
fi
if [ -d $ROOT_DIR"/taipy" ]; then
    echo Removing legacy \'taipy\'
    rm -rf $ROOT_DIR"/taipy"
    mkdir $ROOT_DIR"/taipy"
fi

copy_module_to_taipy()
{
<<<<<<< HEAD
    if [ $1 == "gui" ]; then
        (cd $2; tar cf - `find taipy -name \\*.py`) | (cd $ROOT_DIR;tar xf -)
    else
        (cd $2/src; tar cf - `find taipy -name \\*.py`) | (cd $ROOT_DIR;tar xf -)
=======
    srcdir=$2/src
    if [ $1 == "gui" ]; then
        srcdir=$2
>>>>>>> 5d548560
    fi
    (cd $srcdir; tar cf - `find taipy -name \\*.py`) | (cd $ROOT_DIR;tar xf -)
}

copy_getting_started()
{
    (cd $1;tar cf - step_* src) | (cd $ROOT_DIR/docs/getting_started/;tar xf -)
    cp $1/index.md $ROOT_DIR/docs/getting_started/index.md
    (cd $ROOT_DIR/docs/getting_started; python $1/generate_notebook.py)
}

copy_gui()
{
    if [ -d $ROOT_DIR"/gui" ]; then
        echo Removing legacy \'gui\'
        rm -rf $ROOT_DIR"/gui"
    fi
    echo Updating doc files for gui
    (cd $1;tar cf - gui/doc) | (cd $ROOT_DIR;tar xf -)
}

# Extract the modules code
for m in $MODULES; do
    branch=${MODULE_BRANCH[$m]}
    echo "Updating module $m ($branch)"
    if [ $branch == "local" ]; then
        if [ "$NO_PULL" != true ] ; then
            (cd $TOP_DIR/taipy-$m; git pull)
        fi
        if [ $m == "getting-started" ]; then
            copy_getting_started $TOP_DIR/taipy-getting-started
        else
            copy_module_to_taipy $m $TOP_DIR/taipy-$m
            if [ $m == "gui" ]; then
                copy_gui $TOP_DIR/taipy-gui
            fi
        fi
    else
        if [ $branch != "develop" ] ; then
            branch=release/$branch
        fi
        git clone -b $branch ${GITROOT}-${m}.git $ROOT_DIR/tmp-$m
        tag=${MODULE_TAG[$m]}
        if [[ ! -z "$tag" ]]; then
            (cd $ROOT_DIR/tmp-$m;git checkout tags/$tag)
        fi
        if [ $m == "getting-started" ]; then
            copy_getting_started $ROOT_DIR/tmp-getting-started
        else
            copy_module_to_taipy $m $ROOT_DIR/tmp-$m
            if [ $m == "gui" ]; then
                copy_gui $ROOT_DIR/tmp-gui
            fi
        fi
        rm -rf $ROOT_DIR/tmp-$m
    fi
done

# Manually add the taipy.run() function.
# TODO: Automate this, grabbing the function from the 'taipy' repository,
# so we benefit from potential updates.
cat >>$ROOT_DIR/taipy/__init__.py <<EOF

import typing as t

def run(*apps: t.List[t.Union[Gui, Rest]], **kwargs: t.Dict):
    """Run one or multiple Taipy services.

    A Taipy service is an instance of a class that runs code as a Web application.

    Parameters:
        *apps (List[Union[Gui^, Rest^]]): Services to run. If several services are provided, all the services run simultaneously. If this is empty or set to None, this method does nothing.
        **kwargs: Other parameters to provide to the services.
    """
    pass
EOF<|MERGE_RESOLUTION|>--- conflicted
+++ resolved
@@ -208,16 +208,9 @@
 
 copy_module_to_taipy()
 {
-<<<<<<< HEAD
-    if [ $1 == "gui" ]; then
-        (cd $2; tar cf - `find taipy -name \\*.py`) | (cd $ROOT_DIR;tar xf -)
-    else
-        (cd $2/src; tar cf - `find taipy -name \\*.py`) | (cd $ROOT_DIR;tar xf -)
-=======
     srcdir=$2/src
     if [ $1 == "gui" ]; then
         srcdir=$2
->>>>>>> 5d548560
     fi
     (cd $srcdir; tar cf - `find taipy -name \\*.py`) | (cd $ROOT_DIR;tar xf -)
 }
