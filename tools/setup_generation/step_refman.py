# ################################################################################
# Taipy Reference Manual generation setup step.
#
# Generate the entries for every documented class, method, and function.
# This scripts browses the root package (Setup.ROOT_PACKAGE) and builds a
# documentation file for every package and every class it finds.
# It finally updates the top navigation bar content (in mkdocs.yml) to
# reflect the root package structure.
# ################################################################################
from .setup import Setup, SetupStep
from inspect import isclass, isfunction, ismodule
import json
import os
import re
import shutil


class RefManStep(SetupStep):
    # Package grouping
    PACKAGE_GROUP = [
        "taipy.config",
        "taipy.core",
        "taipy.gui",
        "taipy.rest",
        "taipy.auth",
        "taipy.enterprise",
    ]

    # Force API items to be exposed in a given package
    # (item_pattern, destination_package)
    # or ([item_pattern...], destination_package)
    FORCE_PACKAGE = [
        ("taipy.gui.*.(Gui|State|Markdown|Page)", "taipy.gui"),
        ("typing.*", "taipy.core"),
        (
            [
                "taipy.core.cycle.cycle.Cycle",
                "taipy.core.data.data_node.DataNode",
                "taipy.core.common.frequency.Frequency",
                "taipy.core.job.job.Job",
                "taipy.core.pipeline.pipeline.Pipeline",
                "taipy.core.scenario.scenario.Scenario",
                "taipy.core.common.scope.Scope",
                "taipy.core.job.status.Status",
                "taipy.core.task.task.Task",
                "taipy.core.taipy.clean_all_entities",
                "taipy.core.taipy.cancel_job",
                "taipy.core.taipy.compare_scenarios",
                "taipy.core.taipy.create_pipeline",
                "taipy.core.taipy.create_scenario",
                "taipy.core.taipy.delete",
                "taipy.core.taipy.delete_job",
                "taipy.core.taipy.delete_jobs",
                "taipy.core.taipy.export_scenario",
                "taipy.core.taipy.get",
                "taipy.core.taipy.get_cycles",
                "taipy.core.taipy.get_data_nodes",
                "taipy.core.taipy.get_jobs",
                "taipy.core.taipy.get_latest_job",
                "taipy.core.taipy.get_parents",
                "taipy.core.taipy.get_pipelines",
                "taipy.core.taipy.get_primary",
                "taipy.core.taipy.get_primary_scenarios",
                "taipy.core.taipy.get_scenarios",
                "taipy.core.taipy.get_tasks",
                "taipy.core.taipy.set",
                "taipy.core.taipy.set_primary",
                "taipy.core.taipy.submit",
                "taipy.core.taipy.subscribe_pipeline",
                "taipy.core.taipy.subscribe_scenario",
                "taipy.core.taipy.tag",
                "taipy.core.taipy.unsubscribe_pipeline",
                "taipy.core.taipy.unsubscribe_scenario",
                "taipy.core.taipy.untag",
            ],
            "taipy.core",
        ),
        ("taipy.core._core.Core", "taipy.core"),
        ("taipy.core.config.*", "taipy.core.config"),
        ("taipy.core.data.*.*DataNode", "taipy.core.data"),
        ("taipy.core.data.operator.Operator", "taipy.core.data.operator"),
        ("taipy.core.data.operator.JoinOperator", "taipy.core.data.operator"),
        ("taipy.core.exceptions.exceptions.*", "taipy.core.exceptions"),
        ("taipy.config.config.Config", "taipy.config"),
        ("taipy.config.checker.issue.Issue", "taipy.config"),
        ("taipy.config.checker.issue_collector.IssueCollector", "taipy.config"),
        ("taipy.config.common.scope.Scope", "taipy.core.config"),
        ("taipy.config.common.frequency.Frequency", "taipy.core.config"),
        ("taipy.config.global_app.global_app_config.GlobalAppConfig", "taipy.core.config"),
        ("taipy.rest.rest.Rest", "taipy.rest"),
    ]
    # Entries that should be hidden for the time being
    HIDDEN_ENTRIES = ["Decimator", "get_context_id", "invoke_state_callback"]
    # Where the Reference Manual files are generated (MUST BE relative to docs_dir)
    REFERENCE_REL_PATH = "manuals/reference"

    def __init__(self):
        self.navigation = None

    def get_id(self) -> str:
        return "refman"

    def get_description(self) -> str:
        return "Generation of the Reference Manual pages"

    def enter(self, setup: Setup):
        os.environ["GENERATING_TAIPY_DOC"] = "true"
        self.REFERENCE_DIR_PATH = setup.docs_dir + "/" + RefManStep.REFERENCE_REL_PATH
        self.XREFS_PATH = setup.manuals_dir + "/xrefs"

    def setup(self, setup: Setup) -> None:
        # Create empty REFERENCE_DIR_PATH directory
        if os.path.exists(self.REFERENCE_DIR_PATH):
            shutil.rmtree(self.REFERENCE_DIR_PATH)

        setup.move_package_to_tools(Setup.ROOT_PACKAGE)
        try:
            self.generate_refman_pages()
        except Exception as e:
            raise e
        finally:
            setup.move_package_to_root(Setup.ROOT_PACKAGE)

    def generate_refman_pages(self) -> None:
        CLASS_ID = "C"
        FUNCTION_ID = "F"
        TYPE_ID = "T"
        FIRST_DOC_LINE_RE = re.compile(r"^(.*?)(:?\n\s*\n|$)", re.DOTALL)
        REMOVE_LINE_SKIPS_RE = re.compile(r"\s*\n\s*", re.MULTILINE)

        os.mkdir(self.REFERENCE_DIR_PATH)

        # Entries:
        #   full_entry_name ->
        #     name
        #     module (source)
        #     type
        #     doc
        #     packages
        entries: dict[str, dict[str, any]] = {}
        entry_to_package = {}
        module_doc = {}

        def read_module(module):
            if not module.__name__.startswith(Setup.ROOT_PACKAGE):
                return
            for entry in dir(module):
                # Private?
                if entry.startswith("_"):
                    continue
                e = getattr(module, entry)
                if hasattr(e, "__class__") and e.__class__.__name__.startswith("_"):
                    continue
                entry_type = None
                if hasattr(e, "__module__") and e.__module__:
                    # Type alias?
                    if e.__module__ == "typing" and hasattr(e, "__name__"):
                        # Manually remove class from 'typing'
                        if e.__name__ == "NewType":
                            continue
                        entry_type = TYPE_ID
                    # Not in our focus package?
                    elif not e.__module__.startswith(Setup.ROOT_PACKAGE):
                        continue
                # Remove hidden entries
                if entry in RefManStep.HIDDEN_ENTRIES:
                    continue
                # Not a function or a class?
                if not entry_type:
                    if isclass(e):
                        entry_type = CLASS_ID
                    elif isfunction(e):
                        entry_type = FUNCTION_ID
                    elif ismodule(e):
                        module_doc[e.__name__] = e.__doc__
                        read_module(e)
                if not entry_type:
                    continue
                # Add to all entries
                doc = e.__doc__
                if doc:
                    first_line = FIRST_DOC_LINE_RE.match(doc.strip())
                    if first_line:
                        doc = REMOVE_LINE_SKIPS_RE.subn(" ", first_line.group(0))[
                            0
                        ].strip()
                    else:
                        print(
                            f"WARNING - Couldn't extract doc summary for {e.__name__} in {e.__module__}",
                            flush=True,
                        )
                full_name = f"{e.__module__}.{entry}"
                if entry_info := entries.get(full_name):
                    packages = entry_info["packages"]
                    new_packages = []
                    add_package = None
                    # Current module is prefix to known packages?
                    for package in packages:
                        if package.startswith(module.__name__):
                            add_package = module.__name__
                        else:
                            new_packages.append(package)
                    if add_package:
                        new_packages.insert(0, add_package)
                        packages = new_packages
                    # Any known package is prefix to module?
                    add_package = module.__name__
                    for package in packages:
                        if module.__name__.startswith(package):
                            add_package = None
                            break
                    if add_package:
                        new_packages.append(add_package)
                    entry_info["packages"] = new_packages
                else:
                    if doc is None:
                        print(
                            f"WARNING - {e.__name__} [in {e.__module__}] has no doc",
                            flush=True,
                        )
                    entries[full_name] = {
                        "name": entry,
                        "module": e.__module__,
                        "type": entry_type,
                        "doc": doc,
                        "packages": [module.__name__],
                    }

        from pathlib import Path
        back_up_path = Path("tools", "setup_generation", "back_up_config.py")
        if Path.exists(back_up_path):
            path = Path("tools", "taipy", "config", "config.py")
            shutil.move(back_up_path, path)

        read_module(__import__(Setup.ROOT_PACKAGE))

        FORCE_PACKAGE_REGEXPS = []

        def convert_to_pattern(input, dest):
            pattern = "^" + input.replace(".", "\\.").replace("*", ".*") + "$"
            FORCE_PACKAGE_REGEXPS.append((re.compile(pattern), dest))

        for force_package in RefManStep.FORCE_PACKAGE:
            if isinstance(force_package[0], list):
                for fp in force_package[0]:
                    convert_to_pattern(fp, force_package[1])
            else:
                convert_to_pattern(force_package[0], force_package[1])
        for entry, entry_info in entries.items():
            # Entries with multiple packages
            # if len(entry_info["packages"]) != 1:
            #     print(f"MULTIPLE PACKAGES - Entry {entry}")
            for force_package in FORCE_PACKAGE_REGEXPS:
                if force_package[0].match(entry):
                    entry_info["force_package"] = force_package[1]
                    break

        # Group entries by package
        package_to_entries = {}
        for entry, info in entries.items():
            package = info.get("force_package", info["packages"][0])
            if package in package_to_entries:
                package_to_entries[package].append(info)
            else:
                package_to_entries[package] = [info]

        # Generate all Reference manual pages and update navigation
        self.navigation = ""
        xrefs = {}
        package_group = None
        for package in sorted(package_to_entries.keys()):
            functions = []
            classes = []
            types = []
            for entry_info in package_to_entries[package]:
                if entry_info["type"] == CLASS_ID:
                    classes.append(entry_info)
                elif entry_info["type"] == FUNCTION_ID:
                    functions.append(entry_info)
                elif entry_info["type"] == TYPE_ID:
                    types.append(entry_info)
                else:
                    raise SystemError(
                        "FATAL - Invalid entry type '{entry_info['type']}' for {entry_info['module']}.{entry_info['name']}"
                    )
            if not classes and not functions and not types:
                print(f"INFO - Skipping package {package}: no documented elements")
                continue
            if package in RefManStep.PACKAGE_GROUP:
                package_group = package
                package_path = f"{self.REFERENCE_DIR_PATH}/pkg_{package}"
                os.mkdir(package_path)
                package_output_path = os.path.join(package_path, "index.md")
                self.navigation += (
                    " " * 4
                    + f"- {package}:\n"
                    + " " * 6
                    + f"- {RefManStep.REFERENCE_REL_PATH}/pkg_{package}/index.md\n"
                )
            else:
                new_package_group = None
                for p in RefManStep.PACKAGE_GROUP:
                    if package.startswith(p + "."):
                        new_package_group = p
                        break
                if new_package_group != package_group:
                    if not new_package_group:
                        raise SystemExit(
                            f"FATAL - Unknown package '{new_package_group}' for package '{package}' (renamed from '{package_group}')"
                        )
                    package_group = new_package_group
                    self.navigation += " " * 4 + f"- {package_group}:\n"
                self.navigation += (
                    " " * (6 if package_group else 4)
                    + f"- {package}: manuals/reference/pkg_{package}.md\n"
                )
                package_output_path = os.path.join(
                    self.REFERENCE_DIR_PATH, f"pkg_{package}.md"
                )

            def generate_entries(
                entry_infos, package, type, package_output_file, in_group
            ):
                in_group = "../" if in_group else ""
                for entry_info in sorted(entry_infos, key=lambda i: i["name"]):
                    name = entry_info["name"]
                    force_package = entry_info.get("force_package", package)
                    package_output_file.write(
                        f"   - [`{name}"
                        + f"{'()' if type == FUNCTION_ID else ''}`]({in_group}{force_package}.{name}.md)"
                        + f"{': ' + entry_info['doc'] if entry_info['doc'] else ' - NOT DOCUMENTED'}\n"
                    )
                    output_path = os.path.join(
                        self.REFERENCE_DIR_PATH, f"{force_package}.{name}.md"
                    )
                    with open(output_path, "w") as output_file:
                        output_file.write(
                            "---\nhide:\n  - navigation\n---\n\n"
                            + f"::: {force_package}.{name}\n"
                        )
                    if xref := xrefs.get(name):
                        print(
                            f"ERROR - {'Function' if type == FUNCTION_ID else 'Class'} {name} already declared as {xref[0]}.{xref[1]}"
                        )
                    xrefs[name] = [
                        force_package,
                        entry_info["module"],
                        entry_info["packages"],
                    ]

            with open(package_output_path, "w") as package_output_file:
                package_output_file.write(f'---\ntitle: "{package}" package\n---\n\n')
                package_output_file.write(f"# Package: `{package}`\n\n")
                if package in module_doc and module_doc[package]:
                    package_output_file.write(module_doc[package])
                package_grouped = package == package_group
                if types:
                    package_output_file.write(f"## Types\n\n")
                    for type in types:
                        name = type["name"]
                        package_output_file.write(
                            f"   - `{name}`"
                            + f"{': ' + type.get('doc', ' - NOT DOCUMENTED')}\n"
                        )
                        if name in xrefs:
                            print(
                                f"WARNING - Type {package}.{name} already declared in {xrefs[name]}"
                            )
                        xrefs[name] = [
                            package,
                            entry_info["module"],
                            entry_info.get("final_package"),
                        ]
                if functions:
                    package_output_file.write(f"## Functions\n\n")
                    generate_entries(
                        functions,
                        package,
                        FUNCTION_ID,
                        package_output_file,
                        package_grouped,
                    )
                if classes:
                    package_output_file.write(f"## Classes\n\n")
                    generate_entries(
                        classes, package, CLASS_ID, package_output_file, package_grouped
                    )

        self.add_external_methods_to_config_class()

        # Filter out packages that are the exposed package and appear in the packages list
        for entry, entry_desc in xrefs.items():
            package = entry_desc[0]
            if entry_desc[2]:
                entry_desc[2] = [p for p in entry_desc[2] if p != package]
        with open(self.XREFS_PATH, "w") as xrefs_output_file:
            xrefs_output_file.write(json.dumps(xrefs))

    @staticmethod
    def add_external_methods_to_config_class():
        import os
        if not os.path.exists("config_doc.txt"):
            print(f"WARNING - No method found to add to Config documentation !")
            return

        # Get code of methods to inject
        with open('config_doc.txt', 'r') as f:
            print(f"INFO - Found some methods to add to Config documentation.")
            methods_to_inject = f.read()

        # Delete temporary file
        if os.path.exists("config_doc.txt"):
            os.remove("config_doc.txt")

        # Copy config.py file
        from pathlib import Path
        path = Path("tools", "taipy", "config", "config.py")
        back_up_path = Path("tools", "setup_generation", "back_up_config.py")
        shutil.copyfile(path, back_up_path)

        # Read config.py file
        with open(path, 'r') as f:
            contents = f.readlines()

        # Inject imports and code
        imports_to_inject = """from types import NoneType
from typing import Any, Callable, List
import json
from .common.scope import Scope
from .common.frequency import Frequency
from taipy.core.common.default_custom_document import DefaultCustomDocument
from taipy.core.config.job_config import JobConfig
from taipy.core.config.data_node_config import DataNodeConfig
from taipy.core.config.task_config import TaskConfig
from taipy.core.config.scenario_config import ScenarioConfig
from taipy.core.config.pipeline_config import PipelineConfig\n"""
        contents.insert(11, imports_to_inject)
        contents.insert(len(contents) - 2, methods_to_inject)

        # Fix code injection
<<<<<<< HEAD
        with open(path, "w") as f:
=======
        with open(Path("tools", "taipy", "config", "config.py"), "w") as f:
>>>>>>> 530e757b
            new_content = "".join(contents)
            new_content = new_content.replace(
                "custom_document: Any = <class 'taipy.core.common.default_custom_document.DefaultCustomDocument'>",
                "custom_document: Any = DefaultCustomDocument"
            )
            new_content = new_content.replace("taipy.config.common.scope.Scope", "Scope")
            new_content = new_content.replace("<Scope.SCENARIO: 2>", "Scope.SCENARIO")
            new_content = new_content.replace("taipy.core.config.data_node_config.DataNodeConfig", "DataNodeConfig")
            new_content = new_content.replace("taipy.core.config.task_config.TaskConfig", "TaskConfig")
            new_content = new_content.replace("taipy.core.config.pipeline_config.PipelineConfig", "PipelineConfig")
            new_content = new_content.replace("taipy.config.common.frequency.Frequency", "Frequency")
            f.write(new_content)
<<<<<<< HEAD

=======
>>>>>>> 530e757b

    def exit(self, setup: Setup):
        setup.update_mkdocs_yaml_template(
            r"^\s*\[REFERENCE_CONTENT\]\s*\n",
            self.navigation if self.navigation else ""
        )
        try:
            del os.environ['GENERATING_TAIPY_DOC']
        except:
            pass<|MERGE_RESOLUTION|>--- conflicted
+++ resolved
@@ -438,11 +438,7 @@
         contents.insert(len(contents) - 2, methods_to_inject)
 
         # Fix code injection
-<<<<<<< HEAD
         with open(path, "w") as f:
-=======
-        with open(Path("tools", "taipy", "config", "config.py"), "w") as f:
->>>>>>> 530e757b
             new_content = "".join(contents)
             new_content = new_content.replace(
                 "custom_document: Any = <class 'taipy.core.common.default_custom_document.DefaultCustomDocument'>",
@@ -455,10 +451,7 @@
             new_content = new_content.replace("taipy.core.config.pipeline_config.PipelineConfig", "PipelineConfig")
             new_content = new_content.replace("taipy.config.common.frequency.Frequency", "Frequency")
             f.write(new_content)
-<<<<<<< HEAD
-
-=======
->>>>>>> 530e757b
+
 
     def exit(self, setup: Setup):
         setup.update_mkdocs_yaml_template(
