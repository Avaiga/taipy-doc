--- conflicted
+++ resolved
@@ -52,42 +52,6 @@
         </div>
       </div>
 
-      <!-- Color palette -->
-      {% if config.theme.palette %} {% if not config.theme.palette is mapping %}
-      <div class="md-header__color-mode">
-        <form class="md-header__option" data-md-component="palette">
-          {% for option in config.theme.palette %} {% set scheme = option.scheme
-          | d("default", true) %} {% set primary = option.primary | d("indigo",
-          true) %} {% set accent = option.accent | d("indigo", true) %}
-          <input
-            class="md-option"
-            data-md-color-media="{{ option.media }}"
-            data-md-color-scheme="{{ scheme | replace(' ', '-') }}"
-            data-md-color-primary="{{ primary | replace(' ', '-') }}"
-            data-md-color-accent="{{ accent | replace(' ', '-') }}"
-            {% if option.toggle %}
-              aria-label="{{ option.toggle.name }}"
-            {% else %}
-              aria-hidden="true"
-            {% endif %}
-            type="radio"
-            name="__palette"
-            id="__palette_{{ loop.index }}"
-          />
-          {% if option.toggle %}
-          <label
-            class="md-header__button md-icon"
-            title="{{ option.toggle.name }}"
-            for="__palette_{{ loop.index0 or loop.length }}"
-            hidden
-          >
-            {% include ".icons/" ~ option.toggle.icon ~ ".svg" %}
-          </label>
-          {% endif %} {% endfor %}
-        </form>
-      </div>
-      {% endif %} {% endif %}
-
       <!-- Site language selector -->
       {% if config.extra.alternate %}
       <div class="md-header__option">
@@ -130,8 +94,6 @@
       {% if config.repo_url %}
       <div class="md-header__source">{% include "partials/source.html" %}</div>
       {% endif %}
-<<<<<<< HEAD
-=======
 
       <!-- Color palette -->
       {% if config.theme.palette %} {% if not config.theme.palette is mapping %}
@@ -168,7 +130,6 @@
         </form>
       </div>
       {% endif %} {% endif %}
->>>>>>> c391ae41
     </div>
   </nav>
 </header>