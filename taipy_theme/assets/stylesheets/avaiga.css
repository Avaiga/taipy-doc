--- conflicted
+++ resolved
@@ -115,11 +115,7 @@
   color: var(--md-typeset-a-color) !important;
   width: 100%;
   border-radius: 0.25rem;
-<<<<<<< HEAD
-  padding: 3px;
-=======
   padding: 0.05rem;
->>>>>>> c391ae41
 }
 
 
@@ -651,14 +647,11 @@
 
 .tp-content-card--small{
   --tp-content-card-padding: 0.5rem;
-<<<<<<< HEAD
-=======
 }
 
 .tp-content-card--small[href]:hover{
   color: var(--md-default-fg-color);
   box-shadow: var(--md-paper-shadow-hover--small) !important;
->>>>>>> c391ae41
 }
 
 .tp-content-card.tp-content-card--primary{
