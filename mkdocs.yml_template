--- conflicted
+++ resolved
@@ -69,11 +69,8 @@
         - "Skippable Tasks": knowledge_base/tips/skippable_tasks/index.md
         - "Callbacks in Taipy": knowledge_base/tips/the_on_change_callback/index.md
         - "Taipy Cloud": knowledge_base/tips/taipy_cloud_deploy/index.md
-<<<<<<< HEAD
         - "iFrames and Interactive Visualizations": knowledge_base/tips/iframes/index.md
-=======
         - "Real-time data visualization": knowledge_base/tips/multithreading/index.md
->>>>>>> 72a92c0c
   - "Manuals":
     - "About Taipy's Manuals": manuals/index.md
     - "User Manuals":
