site_name: Taipy
site_url: https://docs.taipy.io/en/develop
site_description: Documentation for Taipy
site_author: taipy.io
repo_url: https://github.com/avaiga/taipy
repo_name: taipy
#strict: true
copyright: © [YEAR] Avaiga
nav:
  - "Install Taipy":
    - "Install Taipy": installation/index.md
  - "Getting Started":
    - "Getting Started": getting_started/index.md
  - "Knowledge Base":
    - "Knowledge Base": knowledge_base/index.md
    - "Tutorials":
        - "Tutorials": knowledge_base/tutorials/index.md
        - "Understanding GUI":
            - "Understanding GUI": knowledge_base/tutorials/understanding_gui/index.md
            - "1 - First Web page": knowledge_base/tutorials/understanding_gui/step_01/step_01.md
            - "2 - Visual elements": knowledge_base/tutorials/understanding_gui/step_02/step_02.md
            - "3 - Interactions": knowledge_base/tutorials/understanding_gui/step_03/step_03.md
            - "4 - Charts": knowledge_base/tutorials/understanding_gui/step_04/step_04.md
            - "5 - Python expressions in properties": knowledge_base/tutorials/understanding_gui/step_05/step_05.md
            - "6 - Page layouts": knowledge_base/tutorials/understanding_gui/step_06/step_06.md
            - "7 - Multi-pages, navbars, and menus": knowledge_base/tutorials/understanding_gui/step_07/step_07.md
        - "Scenario management Overview": knowledge_base/tutorials/scenario_management_overview/index.md
        - "Cycles and Scopes": knowledge_base/tutorials/cycles_scopes/index.md
        - "Job Execution mode": knowledge_base/tutorials/job_execution/index.md
        - "Scenario Comparison": knowledge_base/tutorials/scenario_comparison/index.md
        - "Scenario Subscription": knowledge_base/tutorials/scenario_subscription/index.md
        - "Build a complete application":
            - "Build a complete application": knowledge_base/tutorials/complete_application/index.md
            - "1 - Data visualization page": knowledge_base/tutorials/complete_application/step_01/step_01.md
            - "2 - Algorithms used": knowledge_base/tutorials/complete_application/step_02/step_02.md
            - "3 - Scenario configuration": knowledge_base/tutorials/complete_application/step_03/step_03.md
            - "4 - Scenario page": knowledge_base/tutorials/complete_application/step_04/step_04.md
            - "5 - Performance page": knowledge_base/tutorials/complete_application/step_05/step_05.md
        - "Markdown Syntax": knowledge_base/tutorials/markdown_syntax.md
        - "Data Dashboard": knowledge_base/tutorials/data_dashboard.md
        - "Changing Line Types Using Charts": knowledge_base/tutorials/charts.md
        - "Manage Multiple Pages": knowledge_base/tutorials/graphical_pages.md
        - "Partials in Taipy": knowledge_base/tutorials/partials.md
        - "Scenario Management concepts": knowledge_base/tutorials/scenario_mgt_concepts.md
        - "Submitting Scenario and Tasks": knowledge_base/tutorials/execution.md
    - "Demos":
        - "Demos": knowledge_base/demos/index.md
        - "Sales Dashboard": knowledge_base/demos/sales_dashboard.md
        - "Tweet Generation": knowledge_base/demos/tweet_generation.md
        - "Real-time Face Recognition": knowledge_base/demos/face_recognition.md
        - "Sentiment Analysis": knowledge_base/demos/sentiment_analysis.md
        - "Optimize Bar Cut Sizes": knowledge_base/demos/bar_cutting.md
        - "Image Classification": knowledge_base/demos/image_classif.md
        - "Churn Classification": knowledge_base/demos/churn_classification.md
        - "Production Planning": knowledge_base/demos/production_planning.md
        - "Stock Visualization": knowledge_base/demos/stock_visualization.md
        - "COVID Dashboard": knowledge_base/demos/covid_dashboard.md
        - "Movie Genre Selector": knowledge_base/demos/movie_genre_selector.md
    - "Tips and tricks":
        - "Tips and tricks": knowledge_base/tips/index.md
        - "Scenarios": knowledge_base/tips/scenarios/index.md
        - "Taipy Application on Colab with Ngrok": knowledge_base/tips/colab_with_ngrok/index.md
        - "Jupyter Notebooks": knowledge_base/tips/jupyter_notebooks/index.md
        - "Long Running Callbacks": knowledge_base/tips/long_callbacks/index.md
        - "Multi-page Application": knowledge_base/tips/multipage_application/index.md
<<<<<<< HEAD
        - "Long Running Callbacks": knowledge_base/tips/long_running_callbacks/index.md
        - "Using Colab with Ngrok": knowledge_base/tips/colab_with_ngrok/index.md
        - "Scenarios": knowledge_base/tips/scenarios/index.md
=======
        - "Using Tables": knowledge_base/tips/using_tables/index.md
        - "Data Nodes": knowledge_base/tips/the_data_nodes/index.md
        - "Stylekit": knowledge_base/tips/css_style_kit/index.md
        - "Skippable Tasks": knowledge_base/tips/skippable_tasks/index.md
>>>>>>> cfd2816b
        - "Callbacks in Taipy": knowledge_base/tips/the_on_change_callback/index.md
        - "Taipy Cloud": knowledge_base/tips/taipy_cloud_deploy/index.md
        - "Real-time data visualization": knowledge_base/tips/multithreading/index.md
  - "Manuals":
    - "About Taipy's Manuals": manuals/index.md
    - "User Manuals":
      - "About Taipy's User Manuals": manuals/usermans/index.md
      - Taipy GUI:
          - manuals/gui/index.md
          - "Pages":
             - manuals/gui/pages/index.md
             - "Using code": manuals/gui/page_builder.md
          - "Visual Elements":
             - "Introduction to Visual Elements": manuals/gui/viselements/index.md
             - "Controls": manuals/gui/viselements/controls.md
             - "Blocks": manuals/gui/viselements/blocks.md
          - "Binding variables": manuals/gui/binding.md
          - "Callbacks": manuals/gui/callbacks.md
          - "Notifications": manuals/gui/notifications.md
          - "Styling":
             - "Styling": manuals/gui/styling/index.md
             - "The Stylekit": manuals/gui/styling/stylekit.md
          - "Configuration": manuals/gui/configuration.md
          - "Using Notebooks": manuals/gui/notebooks.md
          - "Extension":
             - manuals/gui/extension/index.md
             - "Static Elements": manuals/gui/extension/static_element.md
             - "Dynamic Elements":
                - manuals/gui/extension/dynamic_element/index.md
                - "Scalar properties": manuals/gui/extension/dynamic_element/scalar_props.md
      - Taipy Core:
          - manuals/core/index.md
          - 'Basic example: Hello world!':
              - manuals/core/basic_examples/index.md
          - "Concepts":
              - manuals/core/concepts/index.md
              - "Data node": manuals/core/concepts/data-node.md
              - "Task": manuals/core/concepts/task.md
              - "Sequence": manuals/core/concepts/sequence.md
              - "Scenario": manuals/core/concepts/scenario.md
              - "Cycle": manuals/core/concepts/cycle.md
              - "Job": manuals/core/concepts/job.md
              - "Execution flow": manuals/core/concepts/execution-flow.md
              - "Scope": manuals/core/concepts/scope.md
          - "Configuration":
              - manuals/core/config/index.md
              - "Config": manuals/core/config/config.md
              - "Data node configs": manuals/core/config/data-node-config.md
              - "Task configs": manuals/core/config/task-config.md
              - "Scenario configs": manuals/core/config/scenario-config.md
              - "Core config": manuals/core/config/core-config.md
              - "Job execution config": manuals/core/config/job-config.md
              - "Config checker": manuals/core/config/config-checker.md
              - "Advanced configuration": manuals/core/config/advanced-config.md
          - "Entities":
              - manuals/core/entities/index.md
              - "Entities' creation": manuals/core/entities/scenario-creation.md
              - "Scenario and cycle management": manuals/core/entities/scenario-cycle-mgt.md
              - "Sequence management": manuals/core/entities/sequence-mgt.md
              - "Task management": manuals/core/entities/task-mgt.md
              - "Data node management": manuals/core/entities/data-node-mgt.md
              - "Job execution": manuals/core/entities/orchestrating-and-job-execution.md
          - "Version Management":
              - manuals/core/versioning/index.md
              - "Configuration": manuals/core/versioning/configuration.md
              - "Development mode": manuals/core/versioning/development_mode.md
              - "Experiment mode": manuals/core/versioning/experiment_mode.md
              - "Production mode": manuals/core/versioning/production_mode.md
          - "Scheduling":
              - manuals/core/scheduling/index.md
      - "Taipy REST":
          - manuals/rest/index.md
      - "Authentication and Roles":
          - manuals/auth/index.md
          - "Authentication": manuals/auth/authentication.md
          - "Authorization": manuals/auth/authorization.md
      - "Taipy command-line interface":
          - manuals/cli/index.md
          - "help": manuals/cli/help.md
          - "create": manuals/cli/create.md
          - "run": manuals/cli/run.md
          - "manage-versions": manuals/cli/manage-versions.md
          - "version": manuals/cli/version.md
      - "Running & Deploying":
          - manuals/run-deploy/index.md
          - "Running":
              - manuals/run-deploy/run/index.md
              - "The run() function": manuals/run-deploy/run/running_services.md
              - "Using an external web server": manuals/run-deploy/run/external_web_server.md
              - "Protect private files": manuals/run-deploy/run/protect_files.md
          - "Deployment":
              - manuals/run-deploy/deploy/index.md
              - "On the local machine":
                  - manuals/run-deploy/deploy/local_machine.md
              - "On Taipy Cloud":
                  - manuals/run-deploy/deploy/taipy-cloud.md
              - "On Linux servers":
                  - manuals/run-deploy/deploy/linux/index.md
                  - "Ubuntu": manuals/run-deploy/deploy/linux/ubuntu.md
                  - "RHEL": manuals/run-deploy/deploy/linux/redhat.md
              - "On Windows server":
                  - manuals/run-deploy/deploy/windows.md
              - "Using Docker":
                  - manuals/run-deploy/deploy/docker/index.md
                  - "For development": manuals/run-deploy/deploy/docker/development.md
                  - "For production": manuals/run-deploy/deploy/docker/production.md
              - "On Azure":
                  - manuals/run-deploy/deploy/azure.md
  #            - "On Clever Cloud":
  #                - manuals/run-deploy/deploy/clever-cloud.md
              - "On Heroku":
                  - manuals/run-deploy/deploy/heroku/index.md
                  - "Setup": manuals/run-deploy/deploy/heroku/setup.md
                  - "Based on Git": manuals/run-deploy/deploy/heroku/git.md
                  - "Based on Docker": manuals/run-deploy/deploy/heroku/docker.md
              - "On Databricks":
                  - manuals/run-deploy/deploy/databricks/index.md
      - "Taipy Studio":
          - manuals/studio/index.md
          - "Building configurations":
             - manuals/studio/config/index.md
             - "Managing configuration files": manuals/studio/config/files.md
             - "Configuring elements": manuals/studio/config/elements.md
             - "Graph views": manuals/studio/config/graphview.md
             - "Text edition": manuals/studio/config/textedition.md
          - "GUI Markdown support": manuals/studio/gui.md
    - "Reference Manuals":
      - manuals/refmans/index.md
      - "Python Reference Manual":
        - manuals/reference/index.md
        [REFERENCE_CONTENT]
      - "REST API":
        - manuals/reference_rest/index.md
        [REST_REFERENCE_CONTENT]
      - "GUI Extension API":
        - manuals/reference_guiext/index.md
        - "taipy-gui module": manuals/reference_guiext/modules.md
  - "Release Notes": relnotes.md
  - "Contributing":
    - "Contributing to Taipy": contributing/contributing.md
    - "Contributors": contributing/contributors.md
    - "Code of conduct": contributing/code_of_conduct.md
theme:
  name: material
  language: en
  custom_dir: taipy_theme
  font:
    text: Lato
  icon:
    logo: taipy-logo-icon
    repo: fontawesome/brands/git-alt
  palette:
    - media: "(prefers-color-scheme: light)"
      scheme: default
      primary: custom
      accent: custom
      toggle:
        icon: material/toggle-switch-off-outline
        name: Switch to dark mode
    - media: "(prefers-color-scheme: dark)"
      scheme: slate
      primary: custom
      accent: custom
      toggle:
        icon: material/toggle-switch
        name: Switch to light mode
  features:
    - navigation.indexes
    - navigation.tabs
    - navigation.tabs.sticky
    - navigation.footer
    - content.tabs.link
    - content.code.copy
extra_css:
  - assets/stylesheets/avaiga.css
markdown_extensions:
  - pymdownx.emoji:
      emoji_index: !!python/name:materialx.emoji.twemoji
      emoji_generator: !!python/name:materialx.emoji.to_svg
  - pymdownx.critic
  - pymdownx.caret
  - pymdownx.mark
  - pymdownx.tilde
  - attr_list
  - pymdownx.arithmatex:
      generic: true
  - pymdownx.highlight
  - pymdownx.superfences
  - pymdownx.tabbed:
      alternate_style: true
  - pymdownx.details
  - admonition
  - toc:
      baselevel: 2
      permalink: true
  - meta
plugins:
  - include-markdown
  - search:
      lang: en
  - mkdocstrings:
      handlers:
        python:
          options:
            docstring_style: google
            show_source: false
  - macros:
      module_name: tools/postprocess
watch:
  - taipy
  - tools/postprocess.py
extra:
  social:
    - icon: fontawesome/brands/x-twitter
      link: https://twitter.com/Taipy_io
      name: Tweet
    - icon: fontawesome/brands/linkedin
      link: https://www.linkedin.com/company/taipy-io/
      name: LinkedIn
    - icon: fontawesome/brands/youtube
      link: https://www.youtube.com/channel/UCYZyGVj-fPgUSITZnsOQoDg
      name: YouTube
    - icon: fontawesome/brands/github
      link: https://github.com/avaiga/taipy
      name: Github
    - icon: material/email
      link: "mailto:dev@taipy.io"
  # to enable disqus, uncomment the following and put your disqus id below
  # disqus: disqus_id
  generator: false
# uncomment the following and put your google tracking id below to enable GA
#google_analytics:
  #- UA-xxx
  #- auto<|MERGE_RESOLUTION|>--- conflicted
+++ resolved
@@ -63,16 +63,10 @@
         - "Jupyter Notebooks": knowledge_base/tips/jupyter_notebooks/index.md
         - "Long Running Callbacks": knowledge_base/tips/long_callbacks/index.md
         - "Multi-page Application": knowledge_base/tips/multipage_application/index.md
-<<<<<<< HEAD
-        - "Long Running Callbacks": knowledge_base/tips/long_running_callbacks/index.md
-        - "Using Colab with Ngrok": knowledge_base/tips/colab_with_ngrok/index.md
-        - "Scenarios": knowledge_base/tips/scenarios/index.md
-=======
         - "Using Tables": knowledge_base/tips/using_tables/index.md
         - "Data Nodes": knowledge_base/tips/the_data_nodes/index.md
         - "Stylekit": knowledge_base/tips/css_style_kit/index.md
         - "Skippable Tasks": knowledge_base/tips/skippable_tasks/index.md
->>>>>>> cfd2816b
         - "Callbacks in Taipy": knowledge_base/tips/the_on_change_callback/index.md
         - "Taipy Cloud": knowledge_base/tips/taipy_cloud_deploy/index.md
         - "Real-time data visualization": knowledge_base/tips/multithreading/index.md
