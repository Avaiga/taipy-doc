site_name: Taipy
site_url: https://docs.taipy.io/en/develop
site_description: Documentation for Taipy
site_author: taipy.io
repo_url: https://github.com/avaiga/taipy
repo_name: taipy
#strict: true
copyright: © 2021-[YEAR] Avaiga
nav:
  - "Getting Started":
    - "Getting Started": getting_started/index.md
  - "Tutorials":
    - "Tutorials": tutorials/index.md
    - "Fundamentals":
      - "Fundamentals": tutorials/fundamentals/index.md
      - "Understanding GUI":
        - "Understanding GUI": tutorials/fundamentals/1_understanding_gui/index.md
        - "1 - First Web page": tutorials/fundamentals/1_understanding_gui/step_01/step_01.md
        - "2 - Visual elements": tutorials/fundamentals/1_understanding_gui/step_02/step_02.md
        - "3 - Interactions": tutorials/fundamentals/1_understanding_gui/step_03/step_03.md
        - "4 - Charts": tutorials/fundamentals/1_understanding_gui/step_04/step_04.md
        - "5 - Python expressions in properties": tutorials/fundamentals/1_understanding_gui/step_05/step_05.md
        - "6 - Page layouts": tutorials/fundamentals/1_understanding_gui/step_06/step_06.md
        - "7 - Multi-pages, navbars, and menus": tutorials/fundamentals/1_understanding_gui/step_07/step_07.md
      - "Scenario management Overview": tutorials/fundamentals/2_scenario_management_overview/index.md
      - "First Realistic application":
        - "First Realistic application": tutorials/fundamentals/3_complete_application/index.md
        - "1 - Data visualization page": tutorials/fundamentals/3_complete_application/step_01/step_01.md
        - "2 - Algorithms used": tutorials/fundamentals/3_complete_application/step_02/step_02.md
        - "3 - Scenario configuration": tutorials/fundamentals/3_complete_application/step_03/step_03.md
        - "4 - Scenario page": tutorials/fundamentals/3_complete_application/step_04/step_04.md
        - "5 - Performance page": tutorials/fundamentals/3_complete_application/step_05/step_05.md
      - "Creating an LLM ChatBot": tutorials/fundamentals/4_chatbot/index.md
    - "Visuals":
      - "Visuals": tutorials/visuals/index.md
      - "Callbacks in Taipy": tutorials/visuals/1_the_on_change_callback/index.md
      - "Using Tables": tutorials/visuals/2_using_tables/index.md
      - "Multi-page Application": tutorials/visuals/3_multipage_application/index.md
      - "Long Running Callbacks": tutorials/visuals/4_long_callbacks/index.md
      - "Real-time data visualization": tutorials/visuals/5_multithreading/index.md
      - "Stylekit": tutorials/visuals/6_css_style_kit/index.md
    - "Scenario Management":
      - "Scenario Management": tutorials/scenario_management/index.md
      - "Scenarios": tutorials/scenario_management/1_scenarios/index.md
      - "Data Nodes": tutorials/scenario_management/2_the_data_nodes/index.md
      - "Skippable Tasks": tutorials/scenario_management/3_skippable_tasks/index.md
      - "Cycles and Scopes": tutorials/scenario_management/4_cycles_scopes/index.md
      - "Job Execution mode": tutorials/scenario_management/5_job_execution/index.md
      - "Scenario Comparison": tutorials/scenario_management/6_scenario_comparison/index.md
      - "Scenario Subscription": tutorials/scenario_management/7_scenario_subscription/index.md
      - "Manage application versions": tutorials/scenario_management/8_version_management/index.md
    - "Integration":
<<<<<<< HEAD
        - "Integration": tutorials/integration/index.md
        - "Integrate Third-Party Components": tutorials/integration/1_3rd_party_components/index.md
        - "Taipy Application on Colab with Ngrok": tutorials/integration/2_colab_with_ngrok/index.md
        - "Jupyter Notebooks": tutorials/integration/3_jupyter_notebooks/index.md
        - "Integrating Databricks": tutorials/integration/4_databricks/index.md
        - "Integration with Dataiku": tutorials/integration/5_dataiku/index.md
=======
      - "Integration": tutorials/integration/index.md
      - "Integrate Third-Party Components": tutorials/integration/1_3rd_party_components/index.md
      - "Taipy Application on Colab with Ngrok": tutorials/integration/2_colab_with_ngrok/index.md
      - "Jupyter Notebooks": tutorials/integration/3_jupyter_notebooks/index.md
      - "Integrating Databricks": tutorials/integration/4_databricks/index.md
>>>>>>> c3859d09
    - "Large Data":
      - "Large Data": tutorials/large_data/index.md
      - "Using PySpark for Large Data": tutorials/large_data/1_pyspark/index.md
      - "Large data models vs. Computer memory": tutorials/large_data/2_large_data_models/index.md
      - "Charts for Large Data": tutorials/large_data/3_decimator/index.md
  - "Manuals":
    - "About Taipy's Manuals": manuals/index.md
    - "User Manuals":
      - "About Taipy's User Manuals": manuals/usermans/index.md
      - "Taipy GUI":
        - "Taipy GUI": manuals/gui/index.md
        - "Pages":
          - "Pages": manuals/gui/pages/index.md
        - "Visual Elements":
          - "Introduction to Visual Elements": manuals/gui/viselements/index.md
          - "Controls": manuals/gui/viselements/controls.md
          - "Blocks": manuals/gui/viselements/blocks.md
        - "Binding variables": manuals/gui/binding.md
        - "Callbacks": manuals/gui/callbacks.md
        - "Notifications": manuals/gui/notifications.md
        - "Styling":
          - "Styling": manuals/gui/styling/index.md
          - "The Stylekit": manuals/gui/styling/stylekit.md
        - "Configuration": manuals/gui/configuration.md
        - "Using Notebooks": manuals/gui/notebooks.md
        - "Extension":
          - manuals/gui/extension/index.md
          - "Static Elements": manuals/gui/extension/static_element.md
          - "Dynamic Elements":
            - manuals/gui/extension/dynamic_element/index.md
            - "Scalar properties": manuals/gui/extension/dynamic_element/scalar_props.md
      - "Taipy Core":
        - "Taipy Core": manuals/core/index.md
        - 'Basic example: Hello world!':
          - manuals/core/basic_examples/index.md
        - "Concepts":
          - "Taipy's Core concepts": manuals/core/concepts/index.md
          - "Data node": manuals/core/concepts/data-node.md
          - "Task": manuals/core/concepts/task.md
          - "Sequence": manuals/core/concepts/sequence.md
          - "Scenario": manuals/core/concepts/scenario.md
          - "Cycle": manuals/core/concepts/cycle.md
          - "Job": manuals/core/concepts/job.md
          - "Execution flow": manuals/core/concepts/execution-flow.md
          - "Scope": manuals/core/concepts/scope.md
        - "Configuration":
          - manuals/core/config/index.md
          - "Config": manuals/core/config/config.md
          - "Data node configs": manuals/core/config/data-node-config.md
          - "Task configs": manuals/core/config/task-config.md
          - "Scenario configs": manuals/core/config/scenario-config.md
          - "Core config": manuals/core/config/core-config.md
          - "Job execution config": manuals/core/config/job-config.md
          - "Config checker": manuals/core/config/config-checker.md
          - "Advanced configuration": manuals/core/config/advanced-config.md
        - "Entities":
          - manuals/core/entities/index.md
          - "Entities' creation": manuals/core/entities/scenario-creation.md
          - "Scenario and cycle management": manuals/core/entities/scenario-cycle-mgt.md
          - "Sequence management": manuals/core/entities/sequence-mgt.md
          - "Task management": manuals/core/entities/task-mgt.md
          - "Data node management": manuals/core/entities/data-node-mgt.md
          - "Job execution": manuals/core/entities/orchestrating-and-job-execution.md
        - "Version Management":
          - manuals/core/versioning/index.md
          - "Configuration": manuals/core/versioning/configuration.md
          - "Development mode": manuals/core/versioning/development_mode.md
          - "Experiment mode": manuals/core/versioning/experiment_mode.md
          - "Production mode": manuals/core/versioning/production_mode.md
        - "Scheduling":
          - manuals/core/scheduling/index.md
      - "Taipy REST":
        - manuals/rest/index.md
      - "Authentication and Roles":
        - "Authentication and Authorization": manuals/auth/index.md
        - "Authentication": manuals/auth/authentication.md
        - "Authorization": manuals/auth/authorization.md
      - "Taipy command-line interface":
        - manuals/cli/index.md
        - "help": manuals/cli/help.md
        - "create": manuals/cli/create.md
        - "run": manuals/cli/run.md
        - "manage-versions": manuals/cli/manage-versions.md
        - "version": manuals/cli/version.md
      - "Running & Deploying":
        - "Running and Deploying Taipy applications": manuals/run-deploy/index.md
        - "Running":
          - "Running a Taipy application": manuals/run-deploy/run/index.md
          - "The run() function": manuals/run-deploy/run/running_services.md
          - "Using an external web server": manuals/run-deploy/run/external_web_server.md
          - "Protect private files": manuals/run-deploy/run/protect_files.md
        - "Deployment":
          - "Deploying a Taipy application": manuals/run-deploy/deploy/index.md
          - "On the local machine":
              - "Deploying locally": manuals/run-deploy/deploy/local/index.md
          - "On Linux servers":
            - "Deploying on a Linux system": manuals/run-deploy/deploy/linux/index.md
            - "Ubuntu": manuals/run-deploy/deploy/linux/ubuntu.md
            - "RHEL": manuals/run-deploy/deploy/linux/redhat.md
          - "On Windows Server":
            - "Deploying on Windows Server": manuals/run-deploy/deploy/windows/index.md
          - "Using Docker":
            - manuals/run-deploy/deploy/docker/index.md
            - "For development": manuals/run-deploy/deploy/docker/development.md
            - "For production": manuals/run-deploy/deploy/docker/production.md
          - "On Azure":
            - "Deploying on Azure": manuals/run-deploy/deploy/azure/index.md
          - "On Heroku":
            - "Deploying on Heroku": manuals/run-deploy/deploy/heroku/index.md
            - "Setup": manuals/run-deploy/deploy/heroku/setup.md
            - "Based on Git": manuals/run-deploy/deploy/heroku/git.md
            - "Based on Docker": manuals/run-deploy/deploy/heroku/docker.md
          - "On Databricks":
            - "Deploying on Databricks": manuals/run-deploy/deploy/databricks/index.md
    - "Taipy Studio":
      - "Taipy Studio": manuals/studio/index.md
      - "Building configurations":
        - "Building configurations": manuals/studio/config/index.md
        - "Managing configuration files": manuals/studio/config/files.md
        - "Configuring elements": manuals/studio/config/elements.md
        - "Graph views": manuals/studio/config/graphview.md
        - "Text edition": manuals/studio/config/textedition.md
      - "GUI Markdown support": manuals/studio/gui.md
    - "Reference Manuals":
      - manuals/refmans/index.md
      - "Python Reference Manual":
        - manuals/reference/index.md
        [REFERENCE_CONTENT]
      - "REST API":
        - manuals/reference_rest/index.md
        [REST_REFERENCE_CONTENT]
      - "GUI Extension API":
        - manuals/reference_guiext/index.md
        - "taipy-gui module": manuals/reference_guiext/modules.md
  - "Gallery":
    - "Gallery": gallery/index.md
    - "Finance":
      - "Finance": gallery/finance/index.md
      - "Stock Visualization": gallery/finance/1_stock_visualization/index.md
      - "Sales Dashboard": gallery/finance/4_sales_dashboard/index.md
      - "Fraud Detection": gallery/finance/fraud_detection/index.md
    - "Decision Support":
      - "Decision Support": gallery/decision_support/index.md
      - "Production Planning": gallery/decision_support/3_production_planning/index.md
      - "Optimize Bar Cut Sizes": gallery/decision_support/bar_cutting/index.md
      - "Churn Classification": gallery/decision_support/churn_classification/index.md
      - "Drift Detection": gallery/decision_support/drift_detection/index.md
    - "LLM":
      - "LLM": gallery/llm/index.md
      - "Creating an LLM Chatbot" : gallery/llm/5_chatbot/index.md
      - "TalkToTaipy" : gallery/llm/6_talk_to_taipy/index.md
      - "Sentiment Analysis": gallery/llm/sentiment_analysis/index.md
      - "Tweet Generation": gallery/llm/tweet_generation/index.md
    - "Visualization":
      - "Visualization": gallery/visualization/index.md
      - "COVID Dashboard": gallery/visualization/2_covid_dashboard/index.md
      - "Measuring Industry Agglomeration": gallery/visualization/7_industry_agglom/index.md
      - "Image Classification": gallery/visualization/image_classif/index.md
      - "Realtime Pollution Dashboard" : gallery/visualization/pollution_sensors/index.md
    - "Other":
      - "Other": gallery/other/index.md
      - "Background Remover": gallery/other/background_remover/index.md
      - "Real-time Face Recognition": gallery/other/face_recognition/index.md
      - "Movie Genre Selector": gallery/other/movie_genre_selector/index.md
  - "Release Notes": relnotes.md
  - "Contributing":
    - "Contributing to Taipy": contributing/contributing.md
    - "Contributors": contributing/contributors.md
    - "Code of conduct": contributing/code_of_conduct.md
theme:
  name: material
  language: en
  custom_dir: taipy_theme
  font:
    text: Lato
  icon:
    logo: taipy-logo-icon
    repo: fontawesome/brands/git-alt
  palette:
    - media: "(prefers-color-scheme: light)"
      scheme: default
      primary: custom
      accent: custom
      toggle:
        icon: material/toggle-switch-off-outline
        name: Switch to dark mode
    - media: "(prefers-color-scheme: dark)"
      scheme: slate
      primary: custom
      accent: custom
      toggle:
        icon: material/toggle-switch
        name: Switch to light mode
  features:
    - navigation.indexes
    - navigation.tabs
    - navigation.tabs.sticky
    - navigation.footer
    - content.tabs.link
    - content.code.copy
extra_css:
  - assets/stylesheets/avaiga.css
extra_javascript:
  - assets/js/filter.js
markdown_extensions:
  - pymdownx.emoji:
      emoji_index: !!python/name:material.extensions.emoji.twemoji
      emoji_generator: !!python/name:material.extensions.emoji.to_svg
  - pymdownx.critic
  - pymdownx.caret
  - pymdownx.mark
  - pymdownx.tilde
  - attr_list
  - pymdownx.arithmatex:
      generic: true
  - pymdownx.highlight
  - pymdownx.superfences
  - pymdownx.tabbed:
      alternate_style: true
  - pymdownx.details
  - admonition
  - toc:
      baselevel: 2
      permalink: true
  - meta
plugins:
  - include-markdown
  - search:
      lang: en
  - mkdocstrings:
      handlers:
        python:
          options:
            docstring_style: google
            show_source: false
  - macros:
      module_name: tools/postprocess
watch:
  - taipy
  - tools/postprocess.py
extra:
  social:
    - icon: fontawesome/brands/github
      link: https://github.com/avaiga/taipy
      name: Github
    - icon: fontawesome/brands/discord
      link: https://discord.gg/hS95mtBnrj
      name: Discord
    - icon: fontawesome/brands/youtube
      link: https://www.youtube.com/channel/UCYZyGVj-fPgUSITZnsOQoDg
      name: YouTube
    - icon: fontawesome/brands/x-twitter
      link: https://twitter.com/Taipy_io
      name: Tweet
    - icon: fontawesome/brands/linkedin
      link: https://www.linkedin.com/company/taipy-io/
      name: LinkedIn
    - icon: material/email
      link: "mailto:dev@taipy.io"
  # to enable disqus, uncomment the following and put your disqus id below
  # disqus: disqus_id
  generator: false
# uncomment the following and put your google tracking id below to enable GA
#google_analytics:
  #- UA-xxx
  #- auto<|MERGE_RESOLUTION|>--- conflicted
+++ resolved
@@ -50,20 +50,12 @@
       - "Scenario Subscription": tutorials/scenario_management/7_scenario_subscription/index.md
       - "Manage application versions": tutorials/scenario_management/8_version_management/index.md
     - "Integration":
-<<<<<<< HEAD
         - "Integration": tutorials/integration/index.md
         - "Integrate Third-Party Components": tutorials/integration/1_3rd_party_components/index.md
         - "Taipy Application on Colab with Ngrok": tutorials/integration/2_colab_with_ngrok/index.md
         - "Jupyter Notebooks": tutorials/integration/3_jupyter_notebooks/index.md
         - "Integrating Databricks": tutorials/integration/4_databricks/index.md
         - "Integration with Dataiku": tutorials/integration/5_dataiku/index.md
-=======
-      - "Integration": tutorials/integration/index.md
-      - "Integrate Third-Party Components": tutorials/integration/1_3rd_party_components/index.md
-      - "Taipy Application on Colab with Ngrok": tutorials/integration/2_colab_with_ngrok/index.md
-      - "Jupyter Notebooks": tutorials/integration/3_jupyter_notebooks/index.md
-      - "Integrating Databricks": tutorials/integration/4_databricks/index.md
->>>>>>> c3859d09
     - "Large Data":
       - "Large Data": tutorials/large_data/index.md
       - "Using PySpark for Large Data": tutorials/large_data/1_pyspark/index.md
