site_name: Taipy
site_url: [SITE_URL]
repo_url: https://github.com/avaiga/taipy
repo_name: taipy
#strict: true
copyright: © [YEAR] Avaiga
nav:
  - Home: index.md
  - 'Getting started':
    - getting_started/index.md
  [GETTING_STARTED_CONTENT]
  - 'User Manual':
    - "About Taipy's User Manual": 'manuals/about.md'
    - Taipy GUI:
        - manuals/gui/index.md
        - 'Pages': 'manuals/gui/pages.md'
        - 'Visual Elements':
           - 'Visual Elements': 'manuals/gui/viselements/index.md'
           - 'Controls': 'manuals/gui/controls.md'
           - 'Blocks': 'manuals/gui/blocks.md'
        - 'Binding variables': 'manuals/gui/binding.md'
        - 'Callbacks': 'manuals/gui/callbacks.md'
        - 'Notifications': 'manuals/gui/notifications.md'
        - 'Styling': 'manuals/gui/styling.md'
        - 'Configuration': 'manuals/gui/configuration.md'
        - 'Using Notebooks': 'manuals/gui/notebooks.md'
    - Taipy Core:
        - manuals/core/index.md
        - 'Concepts':
            - manuals/core/concepts/index.md
            - 'Data node': 'manuals/core/concepts/data-node.md'
            - 'Task': 'manuals/core/concepts/task.md'
            - 'Pipeline': 'manuals/core/concepts/pipeline.md'
            - 'Scenario': 'manuals/core/concepts/scenario.md'
            - 'Cycle': 'manuals/core/concepts/cycle.md'
            - 'Job': 'manuals/core/concepts/job.md'
            - 'Execution flow': 'manuals/core/concepts/execution-flow.md'
            - 'Scope': 'manuals/core/concepts/scope.md'
        - 'Configuration':
            - manuals/core/config/index.md
            - 'Config': 'manuals/core/config/config.md'
            - 'Data node configs': 'manuals/core/config/data-node-config.md'
            - 'Task configs': 'manuals/core/config/task-config.md'
            - 'Pipeline configs': 'manuals/core/config/pipeline-config.md'
            - 'Scenario configs': 'manuals/core/config/scenario-config.md'
            - 'Global config': 'manuals/core/config/global-config.md'
            - 'Job execution config': 'manuals/core/config/job-config.md'
            - 'Config checker': 'manuals/core/config/config-checker.md'
            - 'Advanced configuration': 'manuals/core/config/advanced-config.md'
        - 'Entities':
            - manuals/core/entities/index.md
            - "Entities' creation": 'manuals/core/entities/scenario-creation.md'
            - 'Scenario and cycle management': 'manuals/core/entities/scenario-cycle-mgt.md'
            - 'Pipeline management': 'manuals/core/entities/pipeline-mgt.md'
            - 'Task management': 'manuals/core/entities/task-mgt.md'
            - 'Data node management': 'manuals/core/entities/data-node-mgt.md'
            - 'Job execution': 'manuals/core/entities/scheduling-and-job-execution.md'
    - 'Taipy REST':
        - manuals/rest/index.md
        - 'Endpoints example': 'manuals/rest/endpoints.md'
    - Deployment:
        - GNU/Linux:
            - 'Ubuntu': 'manuals/deployment/linux/ubuntu.md'
            - 'RHEL': 'manuals/deployment/linux/redhat.md'
        - Docker:
            - 'Standalone Application on docker': 'manuals/deployment/docker/standalone.md'
            - 'Application running with Airflow on docker': 'manuals/deployment/docker/airflow.md'
        - 'Heroku':
            - 'Getting started': 'manuals/deployment/heroku/getting-started.md'
            - 'Prepare your application for deployment': 'manuals/deployment/heroku/prepare-taipy-for-deployment.md'
            - 'Setup': 'manuals/deployment/heroku/setup.md'
            - 'Based on Git': 'manuals/deployment/heroku/git.md'
            - 'Based on Docker': 'manuals/deployment/heroku/docker.md'
  - 'Reference Manual':
    - "About Taipy's Reference Manual": 'manuals/reference.md'
    [REFERENCE_CONTENT]
  - 'Contributing':
    - 'Contributing to Taipy': 'contributing/contributing.md'
    - 'Code of conduct': 'contributing/code_of_conduct.md'
  - 'Credits':
    - 'Development lead': 'credits/development_lead.md'
    - 'Contributors': 'credits/contributors.md'
  - 'History': 'history.md'
theme:
  name: material
  language: en
  custom_dir: tools
  logo: assets/images/taipy-logo.png
  font:
    text: Lato
  icon:
    repo: fontawesome/brands/git-alt
  palette:
    - media: "(prefers-color-scheme: light)"
      primary: indigo
      accent: indigo
      scheme: default
      toggle:
        icon: material/toggle-switch-off-outline
        name: Switch to dark mode
    - media: "(prefers-color-scheme: dark)"
      primary: deep-orange
      accent: deep-orange
      scheme: slate
      toggle:
        icon: material/toggle-switch
        name: Switch to light mode
  features:
    - navigation.indexes
    - navigation.tabs
    - navigation.instant
    - navigation.tabs.sticky
    - content.tabs.link
extra_css:
  - assets/stylesheets/avaiga.css
markdown_extensions:
  - pymdownx.emoji:
      emoji_index: !!python/name:materialx.emoji.twemoji
      emoji_generator: !!python/name:materialx.emoji.to_svg
  - pymdownx.critic
  - pymdownx.caret
  - pymdownx.mark
  - pymdownx.tilde
  - attr_list
  - pymdownx.arithmatex:
      generic: true
  - pymdownx.highlight
  - pymdownx.superfences
  - pymdownx.tabbed
  - pymdownx.details
  - admonition
  - toc:
      baselevel: 2
      permalink: true
      slugify: !!python/name:pymdownx.slugs.uslugify
  - meta
plugins:
  - include-markdown
  - search:
      lang: en
  - mkdocstrings:
      handlers:
        python:
          selection:
            docstring_style: google
          rendering:
            show_source: false
      watch:
        - taipy
  - macros:
      module_name: tools/postprocess
extra:
<<<<<<< HEAD
  taipy_version: develop
=======
  taipy_version: 1.0
>>>>>>> 63a6febb
  social:
    - icon: fontawesome/brands/twitter
      # replace with your own tweet link below
      link: http://www.taipy.io
      name: Tweet
    - icon: fontawesome/brands/facebook
      # replace with your own facebook link below
      link: http://www.taipy.io
      name: Facebook
    - icon: fontawesome/brands/github
      link: https://github.com/avaiga/taipy
      name: Github
    - icon: material/email
      link: "mailto:dev@taipy.io"
  # to enable disqus, uncomment the following and put your disqus id below
  # disqus: disqus_id
  generator: false
# uncomment the following and put your google tracking id below to enable GA
#google_analytics:
  #- UA-xxx
  #- auto<|MERGE_RESOLUTION|>--- conflicted
+++ resolved
@@ -150,11 +150,7 @@
   - macros:
       module_name: tools/postprocess
 extra:
-<<<<<<< HEAD
-  taipy_version: develop
-=======
   taipy_version: 1.0
->>>>>>> 63a6febb
   social:
     - icon: fontawesome/brands/twitter
       # replace with your own tweet link below
