--- conflicted
+++ resolved
@@ -56,11 +56,8 @@
         - "Tweet generation": knowledge_base/demos/tweet_generation.md
         - "Face Recognition": knowledge_base/demos/face_recognition.md
         - "Sentiment Analysis": knowledge_base/demos/sentiment_analysis.md
-<<<<<<< HEAD
         - "Bar Cutting": knowledge_base/demos/bar_cutting.md
-=======
         - "Image Classification": knowledge_base/demos/image_classif.md
->>>>>>> 2a4df7a5
         - "Churn Classification": knowledge_base/demos/churn_classification.md
         - "Production Planning": knowledge_base/demos/production-planning.md
         - "Stock Visualization": knowledge_base/demos/stock-visualization.md
