--- conflicted
+++ resolved
@@ -51,10 +51,7 @@
         - "Manage Data Pipelines with Scenarios": knowledge_base/tutorials/data_pipelines.md
         - "Data Nodes and Tasks": knowledge_base/tutorials/data_nodes.md
     - "Demos":
-<<<<<<< HEAD
         - "Demos": knowledge_base/demos/index.md
-=======
-        - knowledge_base/demos/index.md
         - "Sales Dashboard": knowledge_base/demos/sales_dashboard.md
         - "Tweet generation": knowledge_base/demos/tweet_generation.md
         - "Face Recognition": knowledge_base/demos/face_recognition.md
@@ -64,7 +61,6 @@
         - "Stock Visualization": knowledge_base/demos/stock-visualization.md
         - "COVID Dashboard": knowledge_base/demos/covid_dashboard.md
         - "Movie genre selector": knowledge_base/demos/movie_genre_selector.md
->>>>>>> c9c39322
     - "Tips and tricks":
         - "Tips and tricks": knowledge_base/tips/index.md
         - "The Scenarios": knowledge_base/tips/scenarios/index.md
