site_name: Taipy
site_url: https://docs.taipy.io/en/doc-add-sections-and-quick-access
site_description: Documentation for Taipy
site_author: taipy.io
repo_url: https://github.com/avaiga/taipy
repo_name: taipy
#strict: true
copyright: © 2021-[YEAR] Avaiga
nav:
  - "Tutorials":
    - "Getting Started": getting_started/index.md

    - "Fundamentals":
      - "Fundamentals": tutorials/fundamentals/index.md
      - "Understanding GUI":
        - "Understanding GUI": tutorials/articles/understanding_gui/index.md
        - "1 - First Web page": tutorials/articles/understanding_gui/step_01/step_01.md
        - "2 - Visual elements": tutorials/articles/understanding_gui/step_02/step_02.md
        - "3 - Interactions": tutorials/articles/understanding_gui/step_03/step_03.md
        - "4 - Charts": tutorials/articles/understanding_gui/step_04/step_04.md
        - "5 - Python expressions in properties": tutorials/articles/understanding_gui/step_05/step_05.md
        - "6 - Page layouts": tutorials/articles/understanding_gui/step_06/step_06.md
        - "7 - Multi-pages, navbars, and menus": tutorials/articles/understanding_gui/step_07/step_07.md
      - "Scenario management overview": tutorials/articles/scenario_management_overview/index.md
      - "First Realistic application":
        - "First Realistic application": tutorials/articles/complete_application/index.md
        - "1 - Data visualization page": tutorials/articles/complete_application/step_01/step_01.md
        - "2 - Algorithms used": tutorials/articles/complete_application/step_02/step_02.md
        - "3 - Scenario configuration": tutorials/articles/complete_application/step_03/step_03.md
        - "4 - Scenario page": tutorials/articles/complete_application/step_04/step_04.md
        - "5 - Performance page": tutorials/articles/complete_application/step_05/step_05.md
<<<<<<< HEAD
      - "Creating an LLM ChatBot": tutorials/articles/chatbot/index.md
      - "Creating an RAG ChatBot": tutorials/articles/rag_chatbot/index.md
    - "Visuals":
      - "Visuals": tutorials/visuals/index.md
      - "Callbacks": tutorials/articles/callbacks/index.md
      - "Using Tables": tutorials/articles/using_tables/index.md
      - "Long Running Callbacks": tutorials/articles/long_callbacks/index.md
      - "Real-time data visualization": tutorials/articles/multithreading/index.md
      - "Stylekit": tutorials/articles/css_style_kit/index.md
      - "Multi-user": tutorials/articles/multi_user/index.md
    - "Scenario Management":
      - "Scenario Management": tutorials/scenario_management/index.md
      - "Scenarios": tutorials/articles/scenarios/index.md
      - "Data Nodes": tutorials/articles/the_data_nodes/index.md
      - "Skippable Tasks": tutorials/articles/skippable_tasks/index.md
      - "Cycles and Scopes": tutorials/articles/cycles_scopes/index.md
      - "Job Execution mode": tutorials/articles/job_execution/index.md
      - "Scenario Comparison": tutorials/articles/scenario_comparison/index.md
      - "Scenario Subscription": tutorials/articles/scenario_subscription/index.md
      - "Manage application versions": tutorials/articles/version_management/index.md
    - "Integration":
        - "Integration": tutorials/integration/index.md
        - "Integrate Third-Party Components": tutorials/articles/3rd_party_components/index.md
        - "Taipy Application on Colab with Ngrok": tutorials/articles/colab_with_ngrok/index.md
        - "Jupyter Notebooks": tutorials/articles/jupyter_notebooks/index.md
=======
      - "Creating applications":
        - "LLM ChatBot":
          - "LLM ChatBot": tutorials/articles/chatbot/index.md
        - "RAG ChatBot":
          - "RAG ChatBot": tutorials/articles/rag_chatbot/index.md
    - "Integration":
        - "Integration": tutorials/integration/index.md
        - "Integrate Third-Party Components": tutorials/articles/3rd_party_components/index.md
>>>>>>> c391ae41
        - "Integrating Databricks": tutorials/articles/databricks/index.md
        - "Integration with Dataiku": tutorials/articles/dataiku/index.md
        - "Integration with IBM Watson Studio": tutorials/articles/ibm_watson_studio/index.md
    - "Large Data":
      - "Large Data": tutorials/large_data/index.md
      - "Using PySpark for Large Data": tutorials/articles/pyspark/index.md
      - "Large data models vs. Computer memory": tutorials/articles/large_data_models/index.md
      - "Charts for Large Data": tutorials/articles/decimator/index.md


  - "User Manual":
    - "About Taipy's User Manuals": manuals/userman/index.md

<<<<<<< HEAD
      - "User interface":
        - "User interface": manuals/userman/gui/index.md
        - "Visual elements":
          - "Visual elements": manuals/userman/gui/viselements/index.md
          - "Introduction": manuals/userman/gui/viselements/introduction.md
          - "Styling":
              - "Styling": manuals/userman/gui/styling/index.md
              - "The Stylekit": manuals/userman/gui/styling/stylekit.md
        - "Pages":
          - "Pages": manuals/userman/gui/pages/index.md
          - "Navigate between pages": manuals/userman/gui/pages/navigate/index.md
          - "Dynamic page content": manuals/userman/gui/pages/partial/index.md
          - "Dialogs": manuals/userman/gui/pages/dialog/index.md
          - "Panes": manuals/userman/gui/pages/pane/index.md
          - "Advanced": manuals/userman/gui/pages/advanced/index.md
        - "Binding variables": manuals/userman/gui/binding.md
        - "Callbacks": manuals/userman/gui/callbacks.md
        - "Notifications": manuals/userman/gui/notifications.md
        - "Extension libraries":
          - "Extension libraries": manuals/userman/gui/extension/index.md
          - "Static Elements": manuals/userman/gui/extension/static_element.md
          - "Dynamic Elements":
            - manuals/userman/gui/extension/dynamic_element/index.md
            - "Scalar properties": manuals/userman/gui/extension/dynamic_element/scalar_props.md
=======
    - "User interface":
      - "User interface": manuals/userman/gui/index.md
      - "Pages":
        - "Pages": manuals/userman/gui/pages/index.md
        - "Navigate between pages": manuals/userman/gui/pages/navigate/index.md
        - "Dynamic page content": manuals/userman/gui/pages/partial/index.md
        - "Dialogs": manuals/userman/gui/pages/dialog/index.md
        - "Panes": manuals/userman/gui/pages/pane/index.md
        - "Advanced": manuals/userman/gui/pages/advanced/index.md
      - "Visual elements": manuals/userman/gui/viselements/introduction.md
      - "Binding variables": manuals/userman/gui/binding.md
      - "Callbacks":
        - "Callbacks": manuals/userman/gui/callbacks/index.md
        - "Global and Local callbacks": manuals/userman/gui/callbacks/global_and_local_callbacks/index.md
        - "Asynchronous callbacks": manuals/userman/gui/callbacks/asynchronous_callbacks/index.md
        - "Core events": manuals/userman/gui/callbacks/core_events/index.md
      - "Styling":
        - "Styling": manuals/userman/gui/styling/index.md
        - "The Stylekit": manuals/userman/gui/styling/stylekit.md
      - "Notifications": manuals/userman/gui/notifications.md
      - "Extension libraries":
        - "Extension libraries": manuals/userman/gui/extension/index.md
        - "Static Elements": manuals/userman/gui/extension/static_element.md
        - "Dynamic Elements":
          - manuals/userman/gui/extension/dynamic_element/index.md
          - "Scalar properties": manuals/userman/gui/extension/dynamic_element/scalar_props.md
>>>>>>> c391ae41

    - "Scenario and data management":
      - "Data integration":
        - "Data integration": manuals/userman/data-integration/index.md
        - "Data node config": manuals/userman/data-integration/data-node-config.md
        - "Data node usage": manuals/userman/data-integration/data-node-usage.md
        - "Visual elements": manuals/userman/data-integration/data-node-vizelmts.md
        - "Data node history and validity": manuals/userman/data-integration/data-node-history.md
        - "Data Nodes cheatsheet": tutorials/scenario_management/2_the_data_nodes/index.md

      - "Task orchestration":
        - "Scenarios for task orchestration": manuals/userman/task-orchestration/index.md
        - "Hello world!": manuals/userman/task-orchestration/hello-world.md
        - "Scenario config": manuals/userman/task-orchestration/scenario-config.md
        - "Scenario creation": manuals/userman/task-orchestration/scenario-creation.md
        - "Scenario submission": manuals/userman/task-orchestration/scenario-submission.md
        - "Visual elements": manuals/userman/task-orchestration/vizelmts.md

      - "What-if analysis":
        - "Scenarios for what-if analysis": manuals/userman/what-if-analysis/index.md
        - "Multiple scenarios": manuals/userman/what-if-analysis/multiple-scenarios.md
        - "Recurrent scenarios": manuals/userman/what-if-analysis/scenarios-and-cycles.md
        - "Scenario comparison": manuals/userman/what-if-analysis/scenario-comparison.md
        - "Scenario comparison cheatsheet": tutorials/scenario_management/6_scenario_comparison/index.md


      - "Scenario and data management":
        - "Scenario and data management": manuals/userman/sdm/index.md
        - "Data node":
          - "Data node": manuals/userman/sdm/data-node/index.md
        - "Task":
          - "Task": manuals/userman/sdm/task/index.md
        - "Scenario":
          - "Scenario": manuals/userman/sdm/scenario/index.md
          - "Scenario config": manuals/userman/sdm/scenario/scenario-config.md
          - "Scenarios Cheatsheet": tutorials/scenario_management/1_scenarios/index.md
          - "Scenario Subscription Cheatsheet": tutorials/scenario_management/7_scenario_subscription/index.md

        - "Submission":
          - "Submission": manuals/userman/sdm/submission/index.md
        - "Job":
          - "Job": manuals/userman/sdm/job/index.md
        - "Sequence":
          - "Sequence": manuals/userman/sdm/sequence/index.md
        - "Cycle":
          - "Cycle": manuals/userman/sdm/cycle/index.md
          - "Cycles and Scopes": tutorials/scenario_management/4_cycles_scopes/index.md


    - "Advanced features":
      - "Configuration":
        - "Configuration": manuals/userman/configuration/index.md
        - "Configuring the GUI application": manuals/userman/configuration/gui-config.md
        - "Configuring the Core service": manuals/userman/configuration/core-config.md
        - "Configuring jobs execution": manuals/userman/configuration/job-config.md
        - "Configuration checker": manuals/userman/configuration/config-checker.md
        - "Advanced configuration": manuals/userman/configuration/advanced-config.md

      - "Versioning system":
        - "Versioning system": manuals/userman/versioning/index.md
        - "Development mode": manuals/userman/versioning/development_mode.md
        - "Experiment mode": manuals/userman/versioning/experiment_mode.md
        - "Production mode": manuals/userman/versioning/production_mode.md
        - "Manage application versions": tutorials/scenario_management/8_version_management/index.md


<<<<<<< HEAD
    - "Taipy Ecosystem":
      - "Command-line interface":
        - "Command-line interface (CLI)": manuals/cli/index.md
        - "Help": manuals/cli/help.md
        - "Create": manuals/cli/create.md
        - "Run": manuals/cli/run.md
        - "Manage versions": manuals/cli/manage-versions.md
        - "Version": manuals/cli/version.md

      - "Taipy Studio":
        - "Taipy Studio": manuals/studio/index.md
        - "Building configurations":
          - "Building configurations": manuals/studio/config/index.md
          - "Managing configuration files": manuals/studio/config/files.md
          - "Configuring elements": manuals/studio/config/elements.md
          - "Graph views": manuals/studio/config/graphview.md
          - "Text edition": manuals/studio/config/textedition.md
        - "GUI Markdown support": manuals/studio/gui.md

    - "Running & deploying":
      - "Running and deploying Taipy applications": manuals/run-deploy/index.md
      - "Using Notebooks": manuals/userman/notebooks.md
=======
      - "Authentication and roles":
        - "Authentication and authorization": manuals/userman/auth/index.md
        - "Authentication": manuals/userman/auth/authentication.md
        - "Authorization": manuals/userman/auth/authorization.md

      - "Scheduler":
        - "Scheduler": manuals/userman/scheduling/index.md

      - "Exposing REST APIs":
        - "Exposing REST APIs": manuals/userman/rest/index.md

    - "Running & deploying":
      - "Running and deploying Taipy applications": manuals/run-deploy/index.md

>>>>>>> c391ae41
      - "Running":
        - "Running a Taipy application": manuals/run-deploy/run/index.md
        - "The run() function": manuals/run-deploy/run/running_services.md
        - "Using an external web server": manuals/run-deploy/run/external_web_server.md
        - "Protect private files": manuals/run-deploy/run/protect_files.md
        - "Running in a Notebook": manuals/userman/notebooks.md

      - "Deployment":
        - "Deploying a Taipy application": manuals/run-deploy/deploy/index.md
        - "On a local machine":
          - "Deploying locally": manuals/run-deploy/deploy/local/index.md
        - "On Linux servers":
          - "Deploying on a Linux system": manuals/run-deploy/deploy/linux/index.md
          - "Ubuntu": manuals/run-deploy/deploy/linux/ubuntu.md
          - "RHEL": manuals/run-deploy/deploy/linux/redhat.md
        - "Using Docker":
          - "Deploying using Docker": manuals/run-deploy/deploy/docker/index.md
          - "For development": manuals/run-deploy/deploy/docker/development.md
          - "For production": manuals/run-deploy/deploy/docker/production.md
        - "On Azure":
          - "Deploying on Azure": manuals/run-deploy/deploy/azure/index.md
        - "On Heroku":
          - "Deploying on Heroku": manuals/run-deploy/deploy/heroku/index.md
        - "On Databricks":
          - "Deploying on Databricks": manuals/run-deploy/deploy/databricks/index.md

<<<<<<< HEAD
    - "Reference":
      - "About Taipy's Reference Manuals": manuals/refmans/index.md
      - "Python API":
        - "Python APIs": manuals/refmans/reference/index.md
        [REFERENCE_CONTENT]
      - "REST API":
        - "REST APIs": manuals/refmans/reference_rest/index.md
        [REST_REFERENCE_CONTENT]
      - "GUI Extension API":
        - manuals/refmans/reference_guiext/index.md
        - "taipy-gui module": manuals/refmans/reference_guiext/modules.md
=======

    - "Ecosystem":
      - "Command-line interface":
        - "Command-line interface (CLI)": manuals/cli/index.md
        - "Help": manuals/cli/help.md
        - "Create": manuals/cli/create.md
        - "Run": manuals/cli/run.md
        - "Manage versions": manuals/cli/manage-versions.md
        - "Version": manuals/cli/version.md

      - "Taipy Studio":
        - "Taipy Studio": manuals/studio/index.md
        - "Building configurations":
          - "Building configurations": manuals/studio/config/index.md
          - "Managing configuration files": manuals/studio/config/files.md
          - "Configuring elements": manuals/studio/config/elements.md
          - "Graph views": manuals/studio/config/graphview.md
          - "Text edition": manuals/studio/config/textedition.md
        - "GUI Markdown support": manuals/studio/gui.md


  - "Reference":
    - "About Taipy's Reference Manuals": manuals/refmans/index.md
    - "Visual elements":
      - "Visual elements": manuals/userman/gui/viselements/index.md
      - "text": manuals/userman/gui/viselements/generic/text.md
      - "button": manuals/userman/gui/viselements/generic/button.md
      - "selector": manuals/userman/gui/viselements/generic/selector.md
      - "chart":
        - "chart": manuals/userman/gui/viselements/generic/chart.md
        - "line": manuals/userman/gui/viselements/generic/charts/line.md
        - "scatter": manuals/userman/gui/viselements/generic/charts/scatter.md
        - "bar": manuals/userman/gui/viselements/generic/charts/bar.md
        - "pie": manuals/userman/gui/viselements/generic/charts/pie.md
        - "histogram": manuals/userman/gui/viselements/generic/charts/histogram.md
        - "bubble": manuals/userman/gui/viselements/generic/charts/bubble.md
        - "polar": manuals/userman/gui/viselements/generic/charts/polar.md
        - "radar": manuals/userman/gui/viselements/generic/charts/radar.md
        - "treemap": manuals/userman/gui/viselements/generic/charts/treemap.md
        - "waterfall": manuals/userman/gui/viselements/generic/charts/waterfall.md
        - "heatmap": manuals/userman/gui/viselements/generic/charts/heatmap.md
        - "continuous-error": manuals/userman/gui/viselements/generic/charts/continuous-error.md
        - "error-bars": manuals/userman/gui/viselements/generic/charts/error-bars.md
        - "filled-area": manuals/userman/gui/viselements/generic/charts/filled-area.md
        - "funnel": manuals/userman/gui/viselements/generic/charts/funnel.md
        - "gantt": manuals/userman/gui/viselements/generic/charts/gantt.md
        - "map": manuals/userman/gui/viselements/generic/charts/map.md
      - "table": manuals/userman/gui/viselements/generic/table.md
      - "input": manuals/userman/gui/viselements/generic/input.md
      - "number": manuals/userman/gui/viselements/generic/number.md
      - "slider": manuals/userman/gui/viselements/generic/slider.md
      - "toggle": manuals/userman/gui/viselements/generic/toggle.md
      - "date": manuals/userman/gui/viselements/generic/date.md
      - "date_range": manuals/userman/gui/viselements/generic/date_range.md
      - "file_download": manuals/userman/gui/viselements/generic/file_download.md
      - "file_selector": manuals/userman/gui/viselements/generic/file_selector.md
      - "image": manuals/userman/gui/viselements/generic/image.md
      - "indicator": manuals/userman/gui/viselements/generic/indicator.md
      - "login": manuals/userman/gui/viselements/generic/login.md
      - "menu": manuals/userman/gui/viselements/generic/menu.md
      - "tree": manuals/userman/gui/viselements/generic/tree.md
      - "navbar": manuals/userman/gui/viselements/generic/navbar.md
    - "Scenario Management control":
      - "scenario_selector": manuals/userman/gui/viselements/corelements/scenario_selector.md
      - "scenario": manuals/userman/gui/viselements/corelements/scenario.md
      - "data_node_selector": manuals/userman/gui/viselements/corelements/data_node_selector.md
      - "data_node": manuals/userman/gui/viselements/corelements/data_node.md
      - "job_selector": manuals/userman/gui/viselements/corelements/job_selector.md
    - "Blocks":
      - "part": manuals/userman/gui/viselements/generic/part.md
      - "layout": manuals/userman/gui/viselements/generic/layout.md
      - "expandable": manuals/userman/gui/viselements/generic/expandable.md
      - "dialog": manuals/userman/gui/viselements/generic/dialog.md
      - "pane": manuals/userman/gui/viselements/generic/pane.md
    - "Python API":
      - "Python APIs": manuals/refmans/reference/index.md
      [REFERENCE_CONTENT]
    - "REST API":
      - "REST APIs": manuals/refmans/reference_rest/index.md
      [REST_REFERENCE_CONTENT]
    - "GUI Extension API":
      - manuals/refmans/reference_guiext/index.md
      - "taipy-gui module": manuals/refmans/reference_guiext/modules.md
>>>>>>> c391ae41

  - "Gallery":
    - "Gallery": gallery/index.md
    - "Finance":
      - "Finance": gallery/finance/index.md
      - "Stock Visualization": gallery/articles/stock_visualization/index.md
      - "Sales Dashboard": gallery/articles/sales_dashboard/index.md
      - "Commodity Trading": gallery/articles/commodity_trading/index.md
      - "Fraud Detection": gallery/articles/fraud_detection/index.md
    - "Decision Support":
      - "Decision Support": gallery/decision_support/index.md
      - "Supply Chain - 3 Echelons": gallery/articles/supply_chain_3_echelons/index.md
      - "Production Planning": gallery/articles/production_planning/index.md
      - "QSR Sales Forecasting": gallery/articles/qsr_sales_forecasting/index.md
      - "Supply Chain - 2 Echelons": gallery/articles/supply_chain/index.md
      - "Optimize Bar Cut Sizes": gallery/articles/bar_cutting/index.md
      - "Churn Classification": gallery/articles/churn_classification/index.md
      - "Drift Detection": gallery/articles/drift_detection/index.md
    - "LLM":
      - "LLM": gallery/llm/index.md
<<<<<<< HEAD
      - "LLM Chatbot" : gallery/articles/chatbot/index.md
      - "TalkToTaipy" : gallery/articles/talk_to_taipy/index.md
=======
      - "LLM Chatbot": gallery/articles/chatbot/index.md
      - "TalkToTaipy": gallery/articles/talk_to_taipy/index.md
>>>>>>> c391ae41
      - "Vision ChatBot": gallery/articles/vision_chatbot/index.md
      - "RAG ChatBot": gallery/articles/rag_chatbot/index.md
      - "Sentiment Analysis": gallery/articles/sentiment_analysis/index.md
      - "Tweet Generation": gallery/articles/tweet_generation/index.md
    - "Visualization":
      - "Visualization": gallery/visualization/index.md
      - "COVID Dashboard": gallery/articles/covid_dashboard/index.md
      - "Industry Distribution": gallery/articles/industry_agglom/index.md
      - "Image Classification": gallery/articles/image_classif/index.md
<<<<<<< HEAD
      - "Realtime Pollution Dashboard" : gallery/articles/pollution_sensors/index.md
=======
      - "Realtime Pollution Dashboard": gallery/articles/pollution_sensors/index.md
>>>>>>> c391ae41
    - "Other":
      - "Other": gallery/other/index.md
      - "Background Remover": gallery/articles/background_remover/index.md
      - "Real-time Face Recognition": gallery/articles/face_recognition/index.md
      - "Movie Genre Selector": gallery/articles/movie_genre_selector/index.md
<<<<<<< HEAD

  - "Release Notes":
    - "Release Notes": release-notes/index.md

  - "Contributing":
    - "Contributing to Taipy": contributing/index.md
    - "Contributors": contributing/contributors.md
    - "Code of conduct": contributing/code_of_conduct.md
=======
>>>>>>> c391ae41

theme:
  name: material
  language: en
  custom_dir: taipy_theme
  navigation_depth: 1
  font:
    text: Lato
  icon:
    logo: taipy-logo-icon
    repo: fontawesome/brands/git-alt
  palette:
    - media: "(prefers-color-scheme: light)"
      scheme: default
      primary: custom
      accent: custom
      toggle:
        icon: material/toggle-switch-off-outline
        name: Switch to dark mode
    - media: "(prefers-color-scheme: dark)"
      scheme: slate
      primary: custom
      accent: custom
      toggle:
        icon: material/toggle-switch
        name: Switch to light mode
  features:
    - navigation.sections
    - navigation.tabs.sticky
    - navigation.tabs
    - navigation.instant
    - navigation.path
    - navigation.indexes
    - navigation.footer
    - content.tabs.link
    - content.code.copy
extra_css:
  - assets/stylesheets/avaiga.css
extra_javascript:
  - assets/js/filter.js
markdown_extensions:
  - pymdownx.emoji:
      emoji_index: !!python/name:material.extensions.emoji.twemoji
      emoji_generator: !!python/name:material.extensions.emoji.to_svg
  - pymdownx.critic
  - pymdownx.caret
  - pymdownx.mark
  - pymdownx.tilde
  - attr_list
  - pymdownx.arithmatex:
      generic: true
  - pymdownx.highlight
  - pymdownx.superfences
  - pymdownx.tabbed:
      alternate_style: true
  - pymdownx.details
  - admonition
  - toc:
      baselevel: 2
      permalink: true
  - meta
plugins:
  - include-markdown
  - search:
      lang: en
  - mkdocstrings:
      handlers:
        python:
          options:
            docstring_style: google
            show_source: false
  - macros:
      module_name: tools/postprocess
watch:
  - taipy
  - tools/postprocess.py
extra:
  social:
    - icon: fontawesome/brands/github
      link: https://github.com/avaiga/taipy
      name: Github
    - icon: fontawesome/brands/discord
      link: https://discord.gg/hS95mtBnrj
      name: Discord
    - icon: fontawesome/brands/youtube
      link: https://www.youtube.com/channel/UCYZyGVj-fPgUSITZnsOQoDg
      name: YouTube
    - icon: fontawesome/brands/x-twitter
      link: https://twitter.com/Taipy_io
      name: Tweet
    - icon: fontawesome/brands/linkedin
      link: https://www.linkedin.com/company/taipy-io/
      name: LinkedIn
    - icon: material/email
      link: "mailto:dev@taipy.io"
  # to enable disqus, uncomment the following and put your disqus id below
  # disqus: disqus_id
  generator: false
# uncomment the following and put your google tracking id below to enable GA
#google_analytics:
  #- UA-xxx
  #- auto<|MERGE_RESOLUTION|>--- conflicted
+++ resolved
@@ -29,33 +29,6 @@
         - "3 - Scenario configuration": tutorials/articles/complete_application/step_03/step_03.md
         - "4 - Scenario page": tutorials/articles/complete_application/step_04/step_04.md
         - "5 - Performance page": tutorials/articles/complete_application/step_05/step_05.md
-<<<<<<< HEAD
-      - "Creating an LLM ChatBot": tutorials/articles/chatbot/index.md
-      - "Creating an RAG ChatBot": tutorials/articles/rag_chatbot/index.md
-    - "Visuals":
-      - "Visuals": tutorials/visuals/index.md
-      - "Callbacks": tutorials/articles/callbacks/index.md
-      - "Using Tables": tutorials/articles/using_tables/index.md
-      - "Long Running Callbacks": tutorials/articles/long_callbacks/index.md
-      - "Real-time data visualization": tutorials/articles/multithreading/index.md
-      - "Stylekit": tutorials/articles/css_style_kit/index.md
-      - "Multi-user": tutorials/articles/multi_user/index.md
-    - "Scenario Management":
-      - "Scenario Management": tutorials/scenario_management/index.md
-      - "Scenarios": tutorials/articles/scenarios/index.md
-      - "Data Nodes": tutorials/articles/the_data_nodes/index.md
-      - "Skippable Tasks": tutorials/articles/skippable_tasks/index.md
-      - "Cycles and Scopes": tutorials/articles/cycles_scopes/index.md
-      - "Job Execution mode": tutorials/articles/job_execution/index.md
-      - "Scenario Comparison": tutorials/articles/scenario_comparison/index.md
-      - "Scenario Subscription": tutorials/articles/scenario_subscription/index.md
-      - "Manage application versions": tutorials/articles/version_management/index.md
-    - "Integration":
-        - "Integration": tutorials/integration/index.md
-        - "Integrate Third-Party Components": tutorials/articles/3rd_party_components/index.md
-        - "Taipy Application on Colab with Ngrok": tutorials/articles/colab_with_ngrok/index.md
-        - "Jupyter Notebooks": tutorials/articles/jupyter_notebooks/index.md
-=======
       - "Creating applications":
         - "LLM ChatBot":
           - "LLM ChatBot": tutorials/articles/chatbot/index.md
@@ -64,7 +37,6 @@
     - "Integration":
         - "Integration": tutorials/integration/index.md
         - "Integrate Third-Party Components": tutorials/articles/3rd_party_components/index.md
->>>>>>> c391ae41
         - "Integrating Databricks": tutorials/articles/databricks/index.md
         - "Integration with Dataiku": tutorials/articles/dataiku/index.md
         - "Integration with IBM Watson Studio": tutorials/articles/ibm_watson_studio/index.md
@@ -78,32 +50,6 @@
   - "User Manual":
     - "About Taipy's User Manuals": manuals/userman/index.md
 
-<<<<<<< HEAD
-      - "User interface":
-        - "User interface": manuals/userman/gui/index.md
-        - "Visual elements":
-          - "Visual elements": manuals/userman/gui/viselements/index.md
-          - "Introduction": manuals/userman/gui/viselements/introduction.md
-          - "Styling":
-              - "Styling": manuals/userman/gui/styling/index.md
-              - "The Stylekit": manuals/userman/gui/styling/stylekit.md
-        - "Pages":
-          - "Pages": manuals/userman/gui/pages/index.md
-          - "Navigate between pages": manuals/userman/gui/pages/navigate/index.md
-          - "Dynamic page content": manuals/userman/gui/pages/partial/index.md
-          - "Dialogs": manuals/userman/gui/pages/dialog/index.md
-          - "Panes": manuals/userman/gui/pages/pane/index.md
-          - "Advanced": manuals/userman/gui/pages/advanced/index.md
-        - "Binding variables": manuals/userman/gui/binding.md
-        - "Callbacks": manuals/userman/gui/callbacks.md
-        - "Notifications": manuals/userman/gui/notifications.md
-        - "Extension libraries":
-          - "Extension libraries": manuals/userman/gui/extension/index.md
-          - "Static Elements": manuals/userman/gui/extension/static_element.md
-          - "Dynamic Elements":
-            - manuals/userman/gui/extension/dynamic_element/index.md
-            - "Scalar properties": manuals/userman/gui/extension/dynamic_element/scalar_props.md
-=======
     - "User interface":
       - "User interface": manuals/userman/gui/index.md
       - "Pages":
@@ -130,7 +76,6 @@
         - "Dynamic Elements":
           - manuals/userman/gui/extension/dynamic_element/index.md
           - "Scalar properties": manuals/userman/gui/extension/dynamic_element/scalar_props.md
->>>>>>> c391ae41
 
     - "Scenario and data management":
       - "Data integration":
@@ -197,30 +142,6 @@
         - "Manage application versions": tutorials/scenario_management/8_version_management/index.md
 
 
-<<<<<<< HEAD
-    - "Taipy Ecosystem":
-      - "Command-line interface":
-        - "Command-line interface (CLI)": manuals/cli/index.md
-        - "Help": manuals/cli/help.md
-        - "Create": manuals/cli/create.md
-        - "Run": manuals/cli/run.md
-        - "Manage versions": manuals/cli/manage-versions.md
-        - "Version": manuals/cli/version.md
-
-      - "Taipy Studio":
-        - "Taipy Studio": manuals/studio/index.md
-        - "Building configurations":
-          - "Building configurations": manuals/studio/config/index.md
-          - "Managing configuration files": manuals/studio/config/files.md
-          - "Configuring elements": manuals/studio/config/elements.md
-          - "Graph views": manuals/studio/config/graphview.md
-          - "Text edition": manuals/studio/config/textedition.md
-        - "GUI Markdown support": manuals/studio/gui.md
-
-    - "Running & deploying":
-      - "Running and deploying Taipy applications": manuals/run-deploy/index.md
-      - "Using Notebooks": manuals/userman/notebooks.md
-=======
       - "Authentication and roles":
         - "Authentication and authorization": manuals/userman/auth/index.md
         - "Authentication": manuals/userman/auth/authentication.md
@@ -235,7 +156,6 @@
     - "Running & deploying":
       - "Running and deploying Taipy applications": manuals/run-deploy/index.md
 
->>>>>>> c391ae41
       - "Running":
         - "Running a Taipy application": manuals/run-deploy/run/index.md
         - "The run() function": manuals/run-deploy/run/running_services.md
@@ -262,19 +182,6 @@
         - "On Databricks":
           - "Deploying on Databricks": manuals/run-deploy/deploy/databricks/index.md
 
-<<<<<<< HEAD
-    - "Reference":
-      - "About Taipy's Reference Manuals": manuals/refmans/index.md
-      - "Python API":
-        - "Python APIs": manuals/refmans/reference/index.md
-        [REFERENCE_CONTENT]
-      - "REST API":
-        - "REST APIs": manuals/refmans/reference_rest/index.md
-        [REST_REFERENCE_CONTENT]
-      - "GUI Extension API":
-        - manuals/refmans/reference_guiext/index.md
-        - "taipy-gui module": manuals/refmans/reference_guiext/modules.md
-=======
 
     - "Ecosystem":
       - "Command-line interface":
@@ -358,7 +265,6 @@
     - "GUI Extension API":
       - manuals/refmans/reference_guiext/index.md
       - "taipy-gui module": manuals/refmans/reference_guiext/modules.md
->>>>>>> c391ae41
 
   - "Gallery":
     - "Gallery": gallery/index.md
@@ -379,13 +285,8 @@
       - "Drift Detection": gallery/articles/drift_detection/index.md
     - "LLM":
       - "LLM": gallery/llm/index.md
-<<<<<<< HEAD
-      - "LLM Chatbot" : gallery/articles/chatbot/index.md
-      - "TalkToTaipy" : gallery/articles/talk_to_taipy/index.md
-=======
       - "LLM Chatbot": gallery/articles/chatbot/index.md
       - "TalkToTaipy": gallery/articles/talk_to_taipy/index.md
->>>>>>> c391ae41
       - "Vision ChatBot": gallery/articles/vision_chatbot/index.md
       - "RAG ChatBot": gallery/articles/rag_chatbot/index.md
       - "Sentiment Analysis": gallery/articles/sentiment_analysis/index.md
@@ -395,27 +296,12 @@
       - "COVID Dashboard": gallery/articles/covid_dashboard/index.md
       - "Industry Distribution": gallery/articles/industry_agglom/index.md
       - "Image Classification": gallery/articles/image_classif/index.md
-<<<<<<< HEAD
-      - "Realtime Pollution Dashboard" : gallery/articles/pollution_sensors/index.md
-=======
       - "Realtime Pollution Dashboard": gallery/articles/pollution_sensors/index.md
->>>>>>> c391ae41
     - "Other":
       - "Other": gallery/other/index.md
       - "Background Remover": gallery/articles/background_remover/index.md
       - "Real-time Face Recognition": gallery/articles/face_recognition/index.md
       - "Movie Genre Selector": gallery/articles/movie_genre_selector/index.md
-<<<<<<< HEAD
-
-  - "Release Notes":
-    - "Release Notes": release-notes/index.md
-
-  - "Contributing":
-    - "Contributing to Taipy": contributing/index.md
-    - "Contributors": contributing/contributors.md
-    - "Code of conduct": contributing/code_of_conduct.md
-=======
->>>>>>> c391ae41
 
 theme:
   name: material
