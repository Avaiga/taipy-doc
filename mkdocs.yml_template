site_name: Taipy
# site_url: http://www.avaiga.com
repo_url: https://github.com/avaiga/taipy
repo_name: taipy
#strict: true
copyright: © [YEAR] Avaiga
nav:
  - Home: index.md
  - 'Getting started':
    - 'Installation': 'getting_started/installation.md'
    - 'Creating a Taipy application': 'getting_started/creating_a_taipy_application.md'
  - 'User Manual':
    - "About Taipy's User Manual": 'manuals/about.md'
    - Taipy GUI:
        - manuals/gui/index.md
        - 'Pages': 'manuals/gui/pages.md'
        - 'Visual Elements':
           - 'Visual Elements': 'manuals/gui/viselements/index.md'
           - 'Controls': 'manuals/gui/controls.md'
           - 'Blocks': 'manuals/gui/blocks.md'
        - 'Binding variables': 'manuals/gui/binding.md'
        - 'Callbacks': 'manuals/gui/callbacks.md'
        - 'Notifications': 'manuals/gui/notifications.md'
        - 'Styling': 'manuals/gui/styling.md'
        - 'Configuration': 'manuals/gui/configuration.md'
    - Taipy Core:
        - manuals/core/index.md
        - 'Concepts':
            - manuals/core/concepts/index.md
            - 'Data node': 'manuals/core/concepts/data-node.md'
            - 'Task': 'manuals/core/concepts/task.md'
            - 'Job': 'manuals/core/concepts/job.md'
            - 'Pipeline': 'manuals/core/concepts/pipeline.md'
            - 'Scenario': 'manuals/core/concepts/scenario.md'
            - 'Cycle': 'manuals/core/concepts/cycle.md'
            - 'Scope': 'manuals/core/concepts/scope.md'
        - 'Configuration':
            - manuals/core/config/index.md
            - 'Config': 'manuals/core/config/config.md'
            - 'Data node configs': 'manuals/core/config/data-node-config.md'
            - 'Task configs': 'manuals/core/config/task-config.md'
            - 'Pipeline configs': 'manuals/core/config/pipeline-config.md'
            - 'Scenario configs': 'manuals/core/config/scenario-config.md'
            - 'Global config': 'manuals/core/config/global-config.md'
            - 'Job scheduling config': 'manuals/core/config/job-config.md'
            - 'Config checker': 'manuals/core/config/config-checker.md'
            - 'Advanced configuration': 'manuals/core/config/advanced-config.md'
        - 'Entities':
            - manuals/core/entities/index.md
            - "Entities' creation": 'manuals/core/entities/scenario-creation.md'
            - 'Scenario and cycle management': 'manuals/core/entities/scenario-cycle-mgt.md'
            - 'Pipeline management': 'manuals/core/entities/pipeline-mgt.md'
            - 'Task management': 'manuals/core/entities/task-mgt.md'
            - 'Data node management': 'manuals/core/entities/data-node-mgt.md'
            - 'Scheduling and job execution': 'manuals/core/entities/scheduling-and-job-execution.md'
    - 'Taipy REST':
        - manuals/rest/rest.md
        - 'Endpoints example': 'manuals/rest/endpoints.md'
    - Deployment:
<<<<<<< HEAD
        - GNU/Linux:
            - 'Ubuntu': 'manuals/deployment/linux/ubuntu.md'
        - Heroku:
=======
        - 'Prepare your application for deployment': 'manuals/deployment/prepare-taipy-for-deployment.md'
        - 'Standalone Application on docker': 'manuals/docker/standalone.md'
        - 'Application running with Airflow on docker': 'manuals/docker/airflow.md'
        - 'Heroku':
>>>>>>> 964305c3
            - 'Getting started': 'manuals/deployment/heroku/getting-started.md'
            - 'Prepare your application for deployment': 'manuals/deployment/heroku/prepare-taipy-for-deployment.md'
            - 'Setup': 'manuals/deployment/heroku/setup.md'
            - 'Based on Git': 'manuals/deployment/heroku/git.md'
            - 'Based on Docker': 'manuals/deployment/heroku/docker.md'
  - 'Reference Manual':
    - "About Taipy's Reference Manual": 'manuals/reference.md'
    [REFERENCE_CONTENT]
  - 'Contributing':
    - 'About contributions': 'contributing/about_contributing.md'
    - 'How you can contribute': 'contributing/how-to-contribute.md'
    - 'Get started for local development': 'contributing/get-started.md'
  - 'Credits':
    - 'Development lead': 'credits/development_lead.md'
    - 'Contributors': 'credits/contributors.md'
  - 'History': 'history.md'
theme:
  name: material
  language: en
  custom_dir: tools
  logo: assets/images/logo.png
  font:
    text: Lato
  icon:
    repo: fontawesome/brands/git-alt
  palette:
    - media: "(prefers-color-scheme: light)"
      primary: indigo
      accent: indigo
      scheme: default
      toggle:
        icon: material/toggle-switch-off-outline
        name: Switch to dark mode
    - media: "(prefers-color-scheme: dark)"
      primary: deep-orange
      accent: deep-orange
      scheme: slate
      toggle:
        icon: material/toggle-switch
        name: Switch to light mode
  features:
    - navigation.indexes
    - navigation.tabs
    - navigation.instant
    - navigation.tabs.sticky
    - content.tabs.link
extra_css:
  - assets/stylesheets/avaiga.css
markdown_extensions:
  - pymdownx.emoji:
      emoji_index: !!python/name:materialx.emoji.twemoji
      emoji_generator: !!python/name:materialx.emoji.to_svg
  - pymdownx.critic
  - pymdownx.caret
  - pymdownx.mark
  - pymdownx.tilde
  - attr_list
  - pymdownx.arithmatex:
      generic: true
  - pymdownx.highlight
  - pymdownx.superfences
  - pymdownx.tabbed
  - pymdownx.details
  - admonition
  - toc:
      baselevel: 2
      permalink: true
      slugify: !!python/name:pymdownx.slugs.uslugify
  - meta
plugins:
  - include-markdown
  - search:
      lang: en
  - mkdocstrings:
      handlers:
        python:
          selection:
            docstring_style: google
          rendering:
            show_source: false
      watch:
        - taipy
  - macros:
      module_name: tools/postprocess
extra:
  social:
    - icon: fontawesome/brands/twitter
      # replace with your own tweet link below
      link: http://www.avaiga.com
      name: Tweet
    - icon: fontawesome/brands/facebook
      # replace with your own facebook link below
      link: http://www.avaiga.com
      name: Facebook
    - icon: fontawesome/brands/github
      link: https://github.com/avaiga/taipy
      name: Github
    - icon: material/email
      link: "mailto:taipy.dev@avaiga.com"
  # to enable disqus, uncomment the following and put your disqus id below
  # disqus: disqus_id
  generator: false
# uncomment the following and put your google tracking id below to enable GA
#google_analytics:
  #- UA-xxx
  #- auto<|MERGE_RESOLUTION|>--- conflicted
+++ resolved
@@ -57,16 +57,12 @@
         - manuals/rest/rest.md
         - 'Endpoints example': 'manuals/rest/endpoints.md'
     - Deployment:
-<<<<<<< HEAD
         - GNU/Linux:
             - 'Ubuntu': 'manuals/deployment/linux/ubuntu.md'
-        - Heroku:
-=======
-        - 'Prepare your application for deployment': 'manuals/deployment/prepare-taipy-for-deployment.md'
-        - 'Standalone Application on docker': 'manuals/docker/standalone.md'
-        - 'Application running with Airflow on docker': 'manuals/docker/airflow.md'
+        - Docker
+            - 'Standalone Application on docker': 'manuals/docker/standalone.md'
+            - 'Application running with Airflow on docker': 'manuals/docker/airflow.md'
         - 'Heroku':
->>>>>>> 964305c3
             - 'Getting started': 'manuals/deployment/heroku/getting-started.md'
             - 'Prepare your application for deployment': 'manuals/deployment/heroku/prepare-taipy-for-deployment.md'
             - 'Setup': 'manuals/deployment/heroku/setup.md'
