--- conflicted
+++ resolved
@@ -86,14 +86,10 @@
             - 'Setup': 'manuals/deployment/heroku/setup.md'
             - 'Based on Git': 'manuals/deployment/heroku/git.md'
             - 'Based on Docker': 'manuals/deployment/heroku/docker.md'
-<<<<<<< HEAD
-    - "Migration path to 2.1": 'manuals/legacy-version-migration.md'
-=======
     - 'Taipy Studio':
         - manuals/studio/index.md
         - 'Building configuration': 'manuals/studio/config.md'
         - 'GUI Markdown support': 'manuals/studio/gui.md'
->>>>>>> e595e513
   - 'Reference Manual':
     - "About Taipy's Reference Manual": 'manuals/reference.md'
     [REFERENCE_CONTENT]
@@ -103,13 +99,14 @@
     - "GUI Extension API":
       - manuals/reference_guiext/index.md
       - "taipy-gui module": manuals/reference_guiext/modules.md
+  - "Upgrades": 'manuals/legacy-version-migration.md'
+  - 'Release Notes': 'relnotes.md'
   - 'Contributing':
     - 'Contributing to Taipy': 'contributing/contributing.md'
     - 'Code of conduct': 'contributing/code_of_conduct.md'
   - 'Credits':
     - 'Development lead': 'credits/development_lead.md'
     - 'Contributors': 'credits/contributors.md'
-  - 'Release Notes': 'relnotes.md'
 theme:
   name: material
   language: en
