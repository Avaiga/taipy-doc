--- conflicted
+++ resolved
@@ -61,24 +61,12 @@
         - "Scenarios": knowledge_base/tips/scenarios/index.md
         - "Taipy Application on Colab with Ngrok": knowledge_base/tips/colab_with_ngrok/index.md
         - "Jupyter Notebooks": knowledge_base/tips/jupyter_notebooks/index.md
-<<<<<<< HEAD
-        - "Skippable Tasks": knowledge_base/tips/skippable_tasks/index.md
-        - "Taipy Cloud": knowledge_base/tips/taipy_cloud_deploy/index.md
-        - "Stylekit": knowledge_base/tips/css_style_kit/index.md
-        - "Data Nodes": knowledge_base/tips/the_data_nodes/index.md
-        - "Using Tables": knowledge_base/tips/using_tables/index.md
-        - "Multi-page Application": knowledge_base/tips/multipage_application/index.md
         - "Long Running Callbacks": knowledge_base/tips/long_callbacks/index.md
-        - "Taipy Application on Colab with Ngrok": knowledge_base/tips/colab_with_ngrok/index.md
-        - "Scenarios": knowledge_base/tips/scenarios/index.md
-=======
-        - "Long Running Callbacks": knowledge_base/tips/long_running_callbacks/index.md
         - "Multi-page Application": knowledge_base/tips/multipage_application/index.md
         - "Using Tables": knowledge_base/tips/using_tables/index.md
         - "Data Nodes": knowledge_base/tips/the_data_nodes/index.md
         - "Stylekit": knowledge_base/tips/css_style_kit/index.md
         - "Skippable Tasks": knowledge_base/tips/skippable_tasks/index.md
->>>>>>> b5ccace2
         - "Callbacks in Taipy": knowledge_base/tips/the_on_change_callback/index.md
         - "Taipy Cloud": knowledge_base/tips/taipy_cloud_deploy/index.md
         - "Real-time data visualization": knowledge_base/tips/multithreading/index.md
