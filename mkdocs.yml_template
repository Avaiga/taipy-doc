--- conflicted
+++ resolved
@@ -58,11 +58,8 @@
         - "Drift Detection": knowledge_base/demos/drift_detection.md
         - "Realtime Pollution Dashboard" : knowledge_base/demos/pollution_sensors.md
         - "Background Remover" : knowledge_base/demos/background_remover.md
-<<<<<<< HEAD
         - "LLM ChatBot" : knowledge_base/demos/chatbot.md
-=======
         - "Fraud Detection": knowledge_base/demos/fraud_detection.md
->>>>>>> 4ff8ed53
     - "Tips and tricks":
         - "Tips and tricks": knowledge_base/tips/index.md
         - "Scenarios": knowledge_base/tips/scenarios/index.md
