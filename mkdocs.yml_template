--- conflicted
+++ resolved
@@ -69,11 +69,8 @@
         - "Skippable Tasks": knowledge_base/tips/skippable_tasks/index.md
         - "Callbacks in Taipy": knowledge_base/tips/the_on_change_callback/index.md
         - "Taipy Cloud": knowledge_base/tips/taipy_cloud_deploy/index.md
-<<<<<<< HEAD
+        - "On Change Callback": knowledge_base/tips/the_on_change_callback/index.md
         - "Real-time data visualization": knowledge_base/tips/multithreading/index.md
-=======
-        - "On Change Callback": knowledge_base/tips/the_on_change_callback/index.md
->>>>>>> 42e28b26
   - "Manuals":
     - "About Taipy's Manuals": manuals/index.md
     - "User Manuals":
