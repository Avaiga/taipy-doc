--- conflicted
+++ resolved
@@ -55,12 +55,9 @@
         - "Tweet generation": knowledge_base/demos/tweet_generation.md
         - "Face Recognition": knowledge_base/demos/face_recognition.md
         - "Sentiment Analysis": knowledge_base/demos/sentiment_analysis.md
-<<<<<<< HEAD
         - "Bar Cutting": knowledge_base/demos/bar_cutting.md
-=======
         - "COVID Dashboard": knowledge_base/demos/covid_dashboard.md
         - "Movie genre selector": knowledge_base/demos/movie_genre_selector.md
->>>>>>> 5a5a519d
     - "Tips and tricks":
         - knowledge_base/tips/index.md
   - "Manuals":
