--- conflicted
+++ resolved
@@ -52,11 +52,8 @@
         - "Data Nodes and Tasks": knowledge_base/tutorials/data_nodes.md
     - "Demos":
         - knowledge_base/demos/index.md
-<<<<<<< HEAD
         - "Sales Dashboard": knowledge_base/demos/sales_dashboard.md
-=======
         - "Face Recognition": knowledge_base/demos/face_recognition.md
->>>>>>> ef3d2ead
         - "Sentiment Analysis": knowledge_base/demos/sentiment_analysis.md
         - "Movie genre selector": knowledge_base/demos/movie_genre_selector.md
     - "Tips and tricks":
