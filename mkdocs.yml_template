--- conflicted
+++ resolved
@@ -54,11 +54,8 @@
         - knowledge_base/demos/index.md
         - "Face Recognition": knowledge_base/demos/face_recognition.md
         - "Sentiment Analysis": knowledge_base/demos/sentiment_analysis.md
-<<<<<<< HEAD
         - "Production Planning": knowledge_base/demos/production-planning.md
-=======
         - "Movie genre selector": knowledge_base/demos/movie_genre_selector.md
->>>>>>> ef3d2ead
     - "Tips and tricks":
         - knowledge_base/tips/index.md
   - "Manuals":
