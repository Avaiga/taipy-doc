--- conflicted
+++ resolved
@@ -23,11 +23,8 @@
 mkdocs-macros-plugin = "*"
 python-magic = "*"
 python-magic-bin = {version = "*", sys_platform = "== 'win32'"}
-<<<<<<< HEAD
+openpyxl = "*"
 rdp = ">=0.8"
-=======
-openpyxl = "*"
->>>>>>> 5a9ba952
 
 [dev-packages]
 pytest = "*"
