[[source]]
url = "https://pypi.org/simple"
verify_ssl = true
name = "pypi"

[packages]
tox = "==3.24.3"
networkx = "2.6.2"
flask = "<2.0"
numpy = ">=1.21"
markdown = ">=3.3"
flask-socketio = ">=5.1"
simple-websocket = ">=0.3"
pandas = ">=1.3"
flask-cors = ">=3.0"
toml = "0.10.2"
tzlocal = ">=3.0"
pytz = ">=2021.1"
unidecode = "==1.3.2"
sqlalchemy = "==1.3.24"
pyarrow = "==6.0.1"
python-dotenv = ">=0.19"
mkdocs-macros-plugin = "*"
python-magic = "*"
python-magic-bin = {version = "*", sys_platform = "== 'win32'"}
<<<<<<< HEAD
openpyxl = "*"
rdp = ">=0.8"
=======
openpyxl = "==3.0.9"
requests = "*"
>>>>>>> 8d1a5076

[dev-packages]
pytest = "*"
black = "*"
isort = "*"
flake8 = "*"
flake8-docstrings = "*"
pytest-cov = "*"
mkdocs = "*"
mkdocs-include-markdown-plugin = "*"
mkdocs-material = "==7.3.0"
mkdocstrings = "*"
mkdocs-material-extensions = "*"
twine = "*"
mkdocs-autorefs = "*"
pre-commit = "*"
toml = "*"
tox = "==3.24.3"
mypy = "*"
types-toml = "0.10.0"
pytest-mock = "3.6.1"

[requires]
python_version = "3"

[pipenv]
allow_prereleases = true<|MERGE_RESOLUTION|>--- conflicted
+++ resolved
@@ -23,13 +23,9 @@
 mkdocs-macros-plugin = "*"
 python-magic = "*"
 python-magic-bin = {version = "*", sys_platform = "== 'win32'"}
-<<<<<<< HEAD
-openpyxl = "*"
-rdp = ">=0.8"
-=======
 openpyxl = "==3.0.9"
 requests = "*"
->>>>>>> 8d1a5076
+rdp = ">=0.8"
 
 [dev-packages]
 pytest = "*"
