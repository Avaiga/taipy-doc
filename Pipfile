[[source]]
url = "https://pypi.org/simple"
verify_ssl = true
name = "pypi"

[packages]
tox = "==3.24.3"
networkx = "2.6.2"
flask = ">=2.0"
numpy = ">=1.21"
markdown = ">=3.3"
flask-socketio = ">=5.1"
simple-websocket = ">=0.3"
pandas = ">=1.3"
flask-cors = ">=3.0"
toml = "0.10.2"
tzlocal = ">=3.0"
pytz = ">=2021.1"
dataclasses-json = "==0.5.6"
<<<<<<< HEAD
unidecode = "==1.3.2"
=======
celery = {version = "==5.1.2", extras = ["rabbitmq"]}
>>>>>>> ebe303ab

[dev-packages]
pytest = "*"
black = "*"
isort = "*"
flake8 = "*"
flake8-docstrings = "*"
pytest-cov = "*"
mkdocs = "*"
mkdocs-include-markdown-plugin = "*"
mkdocs-material = "==7.3.0"
mkdocstrings = "*"
mkdocs-material-extensions = "*"
twine = "*"
mkdocs-autorefs = "*"
pre-commit = "*"
toml = "*"
tox = "==3.24.3"
mypy = "*"
types-toml = "0.10.0"

[requires]
python_version = "3"

[pipenv]
allow_prereleases = true<|MERGE_RESOLUTION|>--- conflicted
+++ resolved
@@ -17,11 +17,8 @@
 tzlocal = ">=3.0"
 pytz = ">=2021.1"
 dataclasses-json = "==0.5.6"
-<<<<<<< HEAD
 unidecode = "==1.3.2"
-=======
 celery = {version = "==5.1.2", extras = ["rabbitmq"]}
->>>>>>> ebe303ab
 
 [dev-packages]
 pytest = "*"
