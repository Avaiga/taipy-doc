--- conflicted
+++ resolved
@@ -38,11 +38,6 @@
 python-magic = {version = "==0.4.24", markers="sys_platform != 'win32'"}
 python-magic-bin = {version = "==0.4.14", markers="sys_platform == 'win32'"}
 pytz = "==2021.3"
-<<<<<<< HEAD
-requests = "==2.25.0"
-=======
-requests = ">=2.26.0"
->>>>>>> da021634
 schedule = "==1.2.0"
 simple-websocket = "==0.10.1"
 sqlalchemy = "==2.0.16"
@@ -54,13 +49,16 @@
 [dev-packages]
 black = "*"
 isort = "*"
-mkdocs = "*" 
+mkdocs = "*"
+mkdocs-autorefs = "*"
 mkdocs-include-markdown-plugin = "*"
 mkdocs-macros-plugin = "*"
 mkdocs-material = "*"
+mkdocs-material-extensions = "*"
 mkdocstrings = "*"
 mkdocstrings-python = "*"
 mypy = "*"
+requests = "*"
 
 [requires]
 python_version = "3"