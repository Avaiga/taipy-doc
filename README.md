--- conflicted
+++ resolved
@@ -22,69 +22,13 @@
 
 ## Building the documentation
 
-<<<<<<< HEAD
-There are three steps to follow if you want to generate the full content of the
-=======
 There are three steps to follow if you want to generate the whole content of the
->>>>>>> efda6a6d
 Taipy documentation:
 
    - Locally copy the mandatory files from other repositories.<br/>
      Because sources files (where the Reference Manual information is stored) are
      spread among different directories, you need to locally copy those files
      before you run MkDocs.<br/>
-<<<<<<< HEAD
-     This can be done quickly using the shell script `fetch_source_files.sh` located
-     in the `tools` directory. Just run the script when your current directory is
-     the root of the `taipy-doc` checkout:
-        ```
-        sh tools/fetch_source_files.sh
-        ```
-     You will notice that two new directories are created in the root directory:
-     `taipy` and `gui`. There are where mandatory files are copied.
-     Git ignores these two directories, and you should not bother with them.
-
-   - Pre-process source files.<br/>
-     The Reference Manual and the documentation for the Visual Elements of the
-     `taipy-gui` module need additional documentation files that are generated
-     by a pre-processing script.<br/>
-     To generate those files, execute the Python script `setup_generation.py` located
-     in the `tools` directory. Run this script from the root of the `taipy-doc` checkout before you generate the documentation set:
-        ```
-        python tools/setup_generation.py
-        ```
-     Sometimes this script cannot navigate the top-most package, 'taipy'.
-     You will get an error message indicating: `"Root package taipy was not found."`,
-     and the script will try again a few times.<br/>
-     In the situation where it cannot solve the problem, it will exit on error.<br/>
-     After a few seconds, re-running the same script will usually fix that problem.
-
-     Also note that if this script breaks, the 'taipy' directory that was
-     created by the `fetch_source_files.sh` script may have been moved to the
-     `tools` directory. Usually, the script restores that directory.<br/>
-     However, if this was not the case, you must manually move it from
-     `tools` to the top directory: from the root of the `taipy-doc` checkout,
-     run:
-        ```
-        mv tools/taipy .
-        ```
-
-   - Generate the documentation set.<br/>
-     You can finally use _MkDocs_ to generate the documentation set when all files
-     are copied and generated. You can use any of the three predefined generation
-     modes:
-
-     - `mkdocs serve`: This is a great way to let MkDocs generate the documentation
-       and locally run a Web server that lets you watch, on the fly, the impact of
-       your changes.
-
-     - `mkdocs build`: Generates the documentation set as a whole hierarchy of files
-       in `site`). You can copy the resulting directory hierarchy anywhere if you
-       need to deploy the complete documentation set.
-
-     - `mkdocs gh-deploy`: Generates and deploys the documentation set as a
-       _GitHub Pages_ site to share the result of the documentation build.
-=======
      This can be done easily using the shell script `fetch_source_files.sh` located in
      the `tools` directory. Simply run the script when your current directory is the root
      of the `taipy-doc` checkout:
@@ -112,7 +56,6 @@
        `site`). These files can be copied to wherever you need to deploy them.
      - `mkdocs gh-deploy`: Generates and deploys the documentation set as a _GitHub Pages_
        site, to share the result of the documentation build.
->>>>>>> efda6a6d
 
 # How to contribute
 
