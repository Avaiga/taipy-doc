--- conflicted
+++ resolved
@@ -504,24 +504,28 @@
       </div> 
     </a>
   </li>
-<<<<<<< HEAD
+
   <li data-keywords="gui vizelement ai">
     <a class="tp-content-card tp-content-card--horizontal tp-content-card--small" href="demos/chatbot/">
-=======
+      <header class="tp-content-card-header">
+        <img class="tp-content-card-icon" src="demos/images/icon-code.svg">
+      </header>
+      <div class="tp-content-card-body">
+        <h4> LLM ChatBot </h4>
+        <p> A chatbot that uses OpenAI's API with GPT-3. Can be used as a template for implementing apps that use LLM inference.
+        </p>
+      </div> 
+    </a>
+  </li>
+
   <li data-keywords="gui dashboard vizelement layout chart ai multi-page classification">
     <a class="tp-content-card tp-content-card--horizontal tp-content-card--small" href="demos/fraud_detection/">
->>>>>>> 4ff8ed53
-      <header class="tp-content-card-header">
-        <img class="tp-content-card-icon" src="demos/images/icon-code.svg">
-      </header>
-      <div class="tp-content-card-body">
-<<<<<<< HEAD
-        <h4> LLM ChatBot </h4>
-        <p> A chatbot that uses OpenAI's API with GPT-3. Can be used as a template for implementing apps that use LLM inference.
-=======
+      <header class="tp-content-card-header">
+        <img class="tp-content-card-icon" src="demos/images/icon-code.svg">
+      </header>
+      <div class="tp-content-card-body">
         <h4> Fraud Detection </h4>
         <p> A Taipy Application that analyzes credit card transactions to detect fraud.
->>>>>>> 4ff8ed53
         </p>
       </div> 
     </a>
