---
hide:
  - toc
---

Let's explore demos of applications made with Taipy.

<!-- Filters -->
<ul class="tp-pills-list tp-pills-filter">
  <li>
    <input type="checkbox" name="filter-all" id="filter-all" value="all" checked>
    <label class="tp-pill" for="filter-all">
      <span>All</span>
    </label>
  </li>
  <li>
    <input type="checkbox" name="filter-gui" id="filter-gui" value="gui">
    <label class="tp-pill" for="filter-gui">
      <span>GUI</span>
    </label>
  </li>
  <li>
    <input type="checkbox" name="filter-dashboard" id="filter-dashboard" value="dashboard">
    <label class="tp-pill" for="filter-dashboard">
      <span>Dashboard</span>
    </label>
  </li>
  <li>
    <input type="checkbox" name="filter-scenario" id="filter-scenario" value="scenario">
    <label class="tp-pill" for="filter-scenario">
      <span>Scenario</span>
    </label>
  </li>
  <li>
    <input type="checkbox" name="filter-ai" id="filter-ai" value="ai">
    <label class="tp-pill" for="filter-ai">
      <span>Machine Learning</span>
    </label>
  </li>
  <li>
    <input type="checkbox" name="filter-optimization" id="filter-optimization" value="optimization">
    <label class="tp-pill" for="filter-optimization">
      <span>Optimization</span>
    </label>
  </li>
</ul>

<ul class="tp-row tp-row--gutter-sm tp-filtered">
  <li class="tp-col-12 tp-col-md-6 d-flex" data-keywords="gui dashboard vizelement layout chart">
    <a class="tp-content-card tp-content-card--horizontal tp-content-card--small" href="sales_dashboard">
      <header class="tp-content-card-header">
        <img class="tp-content-card-image" src="images/demo-sales-dashboard.jpg">
      </header>
      <div class="tp-content-card-body">
        <h4> Sales Dashboard </h4>
        <span class="tp-tag">Front-end | Back-end</span>
        <p> Check out our Sales Dashboard demo. It reads Excel files and shows valuable insights.
            You can filter data by city, customer, and gender to find specific metrics and use 
            two dynamic charts for trend analysis.
        </p>
      </div> 
    </a>
  </li>

  <li class="tp-col-12 tp-col-md-6 d-flex" data-keywords="gui ai">
    <a class="tp-content-card tp-content-card--horizontal tp-content-card--small" href="tweet_generation">
      <header class="tp-content-card-header">
        <img class="tp-content-card-image" src="images/tweet-generation.png">
      </header>
      <div class="tp-content-card-body">
        <h4> Tweet Generation </h4>
        <span class="tp-tag">Front-end | Back-end</span>
        <p> Experience the AI-powered Tweet Generation. Create compelling Tweets effortlessly 
            using GPT-3's Davinci engine for text and DALL·E for images. 
        </p>
      </div> 
    </a>
  </li>

  <li class="tp-col-12 tp-col-md-6 d-flex" data-keywords="gui ai">
    <a class="tp-content-card tp-content-card--horizontal tp-content-card--small" href="background_remover">
      <header class="tp-content-card-header">
        <img class="tp-content-card-image" src="images/background-remover.png">
      </header>
      <div class="tp-content-card-body">
        <h4> Background Remover </h4>
        <span class="tp-tag">Front-end | Back-end</span>
        <p> Background Remover simplifies background removal of your images with automatic detection, an interactive interface, and efficient Python code.
        </p>
      </div> 
    </a>
  </li>

  <li class="tp-col-12 tp-col-md-6 d-flex" data-keywords="gui ai">
    <a class="tp-content-card tp-content-card--horizontal tp-content-card--small" href="face_recognition">
      <header class="tp-content-card-header">
        <img class="tp-content-card-image" src="images/face-recognition.jpg">
      </header>
      <div class="tp-content-card-body">
        <h4> Real-time Face Recognition </h4>
        <span class="tp-tag">Front-end | Back-end</span>
        <p> Explore real-time face detection and recognition demo. Learn how to create custom UI 
            components and use OpenCV for accurate face identification.
        </p>
      </div> 
    </a>
  </li>

  <li class="tp-col-12 tp-col-md-6 d-flex" data-keywords="gui ai">
    <a class="tp-content-card tp-content-card--horizontal tp-content-card--small" href="sentiment_analysis">
      <header class="tp-content-card-header">
        <img class="tp-content-card-image" src="images/sentiment-analysis-line.png">
      </header>
      <div class="tp-content-card-body">
        <h4>Sentiment Analysis: Detect emotional tones from a text</h4>
        <span class="tp-tag">Front-end | Back-end</span>
        <p> Explore the power of Taipy's sentiment analysis capabilities with our two-page 
            application. Analyze user input and uploaded text to uncover sentiments effortlessly. 
        </p>
      </div> 
    </a>
  </li>

  <li class="tp-col-12 tp-col-md-6 d-flex" data-keywords="gui optimization scenario">
    <a class="tp-content-card tp-content-card--horizontal tp-content-card--small" href="bar_cutting">
      <header class="tp-content-card-header">
        <img class="tp-content-card-image" src="images/bar-cutting-bar-Visualization.png">
      </header>
      <div class="tp-content-card-body">
        <h4>Optimize Bar Cut Sizes</h4>
        <span class="tp-tag">Front-end | Back-end</span>
        <p> Try out our Bar Cut Optimization demo. It uses Taipy to optimize bar cut sizes for two 
            scenarios with distinct algorithms that reduces raw material waste in a visually 
            intuitive way.
        </p>
      </div> 
    </a>
  </li>

  <li class="tp-col-12 tp-col-md-6 d-flex" data-keywords="gui ai classification">
    <a class="tp-content-card tp-content-card--horizontal tp-content-card--small" href="image_classif">
      <header class="tp-content-card-header">
        <img class="tp-content-card-image" src="images/icon-code.svg">
      </header>
      <div class="tp-content-card-body">
        <h4>Image Classification</h4>
        <span class="tp-tag">Front-end | Back-end</span>
        <p> Explore our interactive image classification application built with Taipy, Nvidia CUDA, 
            and TensorFlow.
        </p>
      </div> 
    </a>
  </li>

  <li class="tp-col-12 tp-col-md-6 d-flex" data-keywords="gui ai classification scenario">
    <a class="tp-content-card tp-content-card--horizontal tp-content-card--small" href="churn_classification">
      <header class="tp-content-card-header">
        <img class="tp-content-card-image" src="images/churn-classification-data-Visualization-histogram.png">
      </header>
      <div class="tp-content-card-body">
        <h4>Churn Classification</h4>
        <span class="tp-tag">Front-end | Back-end</span>
        <p> Explore our Churn Classification demo. Use Taipy for data analysis, model management,
            and model comparison in churn prediction. Witness the capabilities of Taipy in 
            streamlining and improving decision-making.
        </p>
      </div> 
    </a>
  </li>

  <li class="tp-col-12 tp-col-md-6 d-flex" data-keywords="gui optimization scenario cycle comparison">
    <a class="tp-content-card tp-content-card--horizontal tp-content-card--small" href="production_planning">
      <header class="tp-content-card-header">
        <img class="tp-content-card-image" src="images/production-planning-data-visualization.png">
      </header>
      <div class="tp-content-card-body">
        <h4>Production Planning</h4>
        <span class="tp-tag">Front-end | Back-end</span>
        <p> Discover our Production Planning demo application that optimize production, reduce 
            costs, and simulate manufacturing scenarios. 
        </p>
      </div> 
    </a>
  </li>

  <li class="tp-col-12 tp-col-md-6 d-flex" data-keywords="gui ai dashboard">
    <a class="tp-content-card tp-content-card--horizontal tp-content-card--small" href="stock_visualization">
      <header class="tp-content-card-header">
        <img class="tp-content-card-image" src="images/stock-visualization.png">
      </header>
      <div class="tp-content-card-body">
        <h4>Stock Visualization</h4>
        <span class="tp-tag">Front-end | Back-end</span>
        <p> Explore the Stock Visualization Dashboard that leverages Taipy GUI and Prophet to 
            visualize historical stock data and make predictions over 5 years.
        </p>
      </div> 
    </a>
  </li>

  <li class="tp-col-12 tp-col-md-6 d-flex" data-keywords="gui ai dashboard multi-page maps scenario datanode">
    <a class="tp-content-card tp-content-card--horizontal tp-content-card--small" href="covid_dashboard">
      <header class="tp-content-card-header">
        <img class="tp-content-card-image" src="images/covid-dashboard-country.png">
      </header>
      <div class="tp-content-card-body">
        <h4>Covid Dashboard</h4>
        <span class="tp-tag">Front-end | Back-end</span>
        <p> Discover our minimalist yet powerful COVID-19 dashboard. View and forecast COVID-19
            data for various countries, interact with maps, and gain insights into the global 
            pandemic impact.
        </p>
      </div> 
    </a>
  </li>

  <li class="tp-col-12 tp-col-md-6 d-flex" data-keywords="gui ai dashboard">
    <a class="tp-content-card tp-content-card--horizontal tp-content-card--small" href="movie_genre_selector">
      <header class="tp-content-card-header">
        <img class="tp-content-card-image" src="images/movie-genre-selector.png">
      </header>
      <div class="tp-content-card-body">
        <h4>Movie Genre Selector</h4>
        <span class="tp-tag">Front-end | Back-end</span>
        <p> Explore Movie Genre Selector demo. See how this user-friendly tool helps you 
            effortlessly discover movies from your favorite movie genres.
        </p>
      </div> 
    </a>
  </li>
  
  <li class="tp-col-12 tp-col-md-6 d-flex" data-keywords="gui ai scenario datanode dag configuration">
    <a class="tp-content-card tp-content-card--horizontal tp-content-card--small" href="drift_detection">
      <header class="tp-content-card-header">
        <img class="tp-content-card-image" src="images/drift-detection-pipeline.png">
      </header>
      <div class="tp-content-card-body">
        <h4>Drift Detection</h4>
        <span class="tp-tag">Front-end | Back-end</span>
        <p> Showcases the ability to select inputs and execute and visualize outputs of data
            pipelines in a Taipy application by using the example of detecting drift on a
            dataset.
        </p>
      </div> 
    </a>
  </li>
  
  <li class="tp-col-12 tp-col-md-6 d-flex" data-keywords="gui dashboard vizelement layout chart">
    <a class="tp-content-card tp-content-card--horizontal tp-content-card--small" href="pollution_sensors">
      <header class="tp-content-card-header">
        <img class="tp-content-card-image" src="images/pollution_dashboard.png">
      </header>
      <div class="tp-content-card-body">
        <h4>Realtime Pollution Dashboard</h4>
        <span class="tp-tag">Front-end | Back-end</span>
        <p> Displays real-time pollution data from sensors around a factory. The data is streamed
            from another server and displayed in a dashboard.
        </p>
      </div> 
    </a>
  </li>

<<<<<<< HEAD
  <li class="tp-col-12 tp-col-md-6 d-flex" data-keywords="gui vizelement ai">
    <a class="tp-content-card tp-content-card--horizontal tp-content-card--small" href="pollution_sensors">
      <header class="tp-content-card-header">
        <img class="tp-content-card-image" src="images/chatbot_roundconv.png">
      </header>
      <div class="tp-content-card-body">
        <h4>LLM ChatBot</h4>
        <span class="tp-tag">Front-end</span>
        <p> A chatbot that uses OpenAI's API with GPT-3. Can be used as a template for implementing apps that use LLM inference.
=======
  <li class="tp-col-12 tp-col-md-6 d-flex" data-keywords="gui dashboard vizelement layout chart ai multi-page classification">
    <a class="tp-content-card tp-content-card--horizontal tp-content-card--small" href="pollution_sensors">
      <header class="tp-content-card-header">
        <img class="tp-content-card-image" src="images/fraud_threshold.png">
      </header>
      <div class="tp-content-card-body">
        <h4>Fraud Detection</h4>
        <span class="tp-tag">Front-end</span>
        <p> A Taipy Application that analyzes credit card transactions to detect fraud.
>>>>>>> 4ff8ed53
        </p>
      </div> 
    </a>
  </li>
</ul><|MERGE_RESOLUTION|>--- conflicted
+++ resolved
@@ -260,7 +260,6 @@
     </a>
   </li>
 
-<<<<<<< HEAD
   <li class="tp-col-12 tp-col-md-6 d-flex" data-keywords="gui vizelement ai">
     <a class="tp-content-card tp-content-card--horizontal tp-content-card--small" href="pollution_sensors">
       <header class="tp-content-card-header">
@@ -270,7 +269,11 @@
         <h4>LLM ChatBot</h4>
         <span class="tp-tag">Front-end</span>
         <p> A chatbot that uses OpenAI's API with GPT-3. Can be used as a template for implementing apps that use LLM inference.
-=======
+        </p>
+      </div> 
+    </a>
+  </li>
+  
   <li class="tp-col-12 tp-col-md-6 d-flex" data-keywords="gui dashboard vizelement layout chart ai multi-page classification">
     <a class="tp-content-card tp-content-card--horizontal tp-content-card--small" href="pollution_sensors">
       <header class="tp-content-card-header">
@@ -280,7 +283,6 @@
         <h4>Fraud Detection</h4>
         <span class="tp-tag">Front-end</span>
         <p> A Taipy Application that analyzes credit card transactions to detect fraud.
->>>>>>> 4ff8ed53
         </p>
       </div> 
     </a>
