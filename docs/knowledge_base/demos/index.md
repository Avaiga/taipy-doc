---
hide:
  - toc
---

Let's explore demos of applications made with Taipy.

<!-- Filters -->
<ul class="tp-pills-list tp-pills-filter">
  <li>
    <input type="checkbox" name="filter-all" id="filter-all" value="all" checked>
    <label class="tp-pill" for="filter-all">
      <span>All</span>
    </label>
  </li>
  <li>
    <input type="checkbox" name="filter-gui" id="filter-gui" value="gui">
    <label class="tp-pill" for="filter-gui">
      <span>GUI</span>
    </label>
  </li>
  <li>
    <input type="checkbox" name="filter-dashboard" id="filter-dashboard" value="dashboard">
    <label class="tp-pill" for="filter-dashboard">
      <span>Dashboard</span>
    </label>
  </li>
  <li>
    <input type="checkbox" name="filter-scenario" id="filter-scenario" value="scenario">
    <label class="tp-pill" for="filter-scenario">
      <span>Scenario</span>
    </label>
  </li>
  <li>
    <input type="checkbox" name="filter-ai" id="filter-ai" value="ai">
    <label class="tp-pill" for="filter-ai">
      <span>Machine Learning</span>
    </label>
  </li>
  <li>
    <input type="checkbox" name="filter-optimization" id="filter-optimization" value="optimization">
    <label class="tp-pill" for="filter-optimization">
      <span>Optimization</span>
    </label>
  </li>
</ul>

<ul class="tp-row tp-row--gutter-sm tp-filtered">
  <li class="tp-col-12 tp-col-md-6 d-flex" data-keywords="gui dashboard vizelement layout chart">
    <a class="tp-content-card tp-content-card--horizontal tp-content-card--small" href="sales_dashboard">
      <header class="tp-content-card-header">
        <img class="tp-content-card-image" src="images/demo-sales-dashboard.jpg">
      </header>
      <div class="tp-content-card-body">
        <h4> Sales Dashboard </h4>
        <span class="tp-tag">Front-end | Back-end</span>
        <p> Check out our Sales Dashboard demo. It reads Excel files and shows valuable insights.
            You can filter data by city, customer, and gender to find specific metrics and use 
            two dynamic charts for trend analysis.
        </p>
      </div> 
    </a>
  </li>

  <li class="tp-col-12 tp-col-md-6 d-flex" data-keywords="gui ai">
    <a class="tp-content-card tp-content-card--horizontal tp-content-card--small" href="tweet_generation">
      <header class="tp-content-card-header">
        <img class="tp-content-card-image" src="images/tweet-generation.png">
      </header>
      <div class="tp-content-card-body">
        <h4> Tweet Generation </h4>
        <span class="tp-tag">Front-end | Back-end</span>
        <p> Experience the AI-powered Tweet Generation. Create compelling Tweets effortlessly 
            using GPT-3's Davinci engine for text and DALL·E for images. 
        </p>
      </div> 
    </a>
  </li>

  <li class="tp-col-12 tp-col-md-6 d-flex" data-keywords="gui ai">
    <a class="tp-content-card tp-content-card--horizontal tp-content-card--small" href="background_remover">
      <header class="tp-content-card-header">
        <img class="tp-content-card-image" src="images/background-remover.png">
      </header>
      <div class="tp-content-card-body">
        <h4> Background Remover </h4>
        <span class="tp-tag">Front-end | Back-end</span>
        <p> Background Remover simplifies background removal of your images with automatic detection, an interactive interface, and efficient Python code.
        </p>
      </div> 
    </a>
  </li>

  <li class="tp-col-12 tp-col-md-6 d-flex" data-keywords="gui ai">
    <a class="tp-content-card tp-content-card--horizontal tp-content-card--small" href="face_recognition">
      <header class="tp-content-card-header">
        <img class="tp-content-card-image" src="images/face-recognition.jpg">
      </header>
      <div class="tp-content-card-body">
        <h4> Real-time Face Recognition </h4>
        <span class="tp-tag">Front-end | Back-end</span>
        <p> Explore real-time face detection and recognition demo. Learn how to create custom UI 
            components and use OpenCV for accurate face identification.
        </p>
      </div> 
    </a>
  </li>

  <li class="tp-col-12 tp-col-md-6 d-flex" data-keywords="gui ai">
    <a class="tp-content-card tp-content-card--horizontal tp-content-card--small" href="sentiment_analysis">
      <header class="tp-content-card-header">
        <img class="tp-content-card-image" src="images/sentiment-analysis-line.png">
      </header>
      <div class="tp-content-card-body">
        <h4>Sentiment Analysis: Detect emotional tones from a text</h4>
        <span class="tp-tag">Front-end | Back-end</span>
        <p> Explore the power of Taipy's sentiment analysis capabilities with our two-page 
            application. Analyze user input and uploaded text to uncover sentiments effortlessly. 
        </p>
      </div> 
    </a>
  </li>

  <li class="tp-col-12 tp-col-md-6 d-flex" data-keywords="gui optimization scenario">
    <a class="tp-content-card tp-content-card--horizontal tp-content-card--small" href="bar_cutting">
      <header class="tp-content-card-header">
        <img class="tp-content-card-image" src="images/bar-cutting-bar-Visualization.png">
      </header>
      <div class="tp-content-card-body">
        <h4>Optimize Bar Cut Sizes</h4>
        <span class="tp-tag">Front-end | Back-end</span>
        <p> Try out our Bar Cut Optimization demo. It uses Taipy to optimize bar cut sizes for two 
            scenarios with distinct algorithms that reduces raw material waste in a visually 
            intuitive way.
        </p>
      </div> 
    </a>
  </li>

  <li class="tp-col-12 tp-col-md-6 d-flex" data-keywords="gui ai classification">
    <a class="tp-content-card tp-content-card--horizontal tp-content-card--small" href="image_classif">
      <header class="tp-content-card-header">
        <img class="tp-content-card-image" src="images/icon-code.svg">
      </header>
      <div class="tp-content-card-body">
        <h4>Image Classification</h4>
        <span class="tp-tag">Front-end | Back-end</span>
        <p> Explore our interactive image classification application built with Taipy, Nvidia CUDA, 
            and TensorFlow.
        </p>
      </div> 
    </a>
  </li>

  <li class="tp-col-12 tp-col-md-6 d-flex" data-keywords="gui ai classification scenario">
    <a class="tp-content-card tp-content-card--horizontal tp-content-card--small" href="churn_classification">
      <header class="tp-content-card-header">
        <img class="tp-content-card-image" src="images/churn-classification-data-Visualization-histogram.png">
      </header>
      <div class="tp-content-card-body">
        <h4>Churn Classification</h4>
        <span class="tp-tag">Front-end | Back-end</span>
        <p> Explore our Churn Classification demo. Use Taipy for data analysis, model management,
            and model comparison in churn prediction. Witness the capabilities of Taipy in 
            streamlining and improving decision-making.
        </p>
      </div> 
    </a>
  </li>

  <li class="tp-col-12 tp-col-md-6 d-flex" data-keywords="gui optimization scenario cycle comparison">
    <a class="tp-content-card tp-content-card--horizontal tp-content-card--small" href="production_planning">
      <header class="tp-content-card-header">
        <img class="tp-content-card-image" src="images/production-planning-data-visualization.png">
      </header>
      <div class="tp-content-card-body">
        <h4>Production Planning</h4>
        <span class="tp-tag">Front-end | Back-end</span>
        <p> Discover our Production Planning demo application that optimize production, reduce 
            costs, and simulate manufacturing scenarios. 
        </p>
      </div> 
    </a>
  </li>

  <li class="tp-col-12 tp-col-md-6 d-flex" data-keywords="gui ai dashboard">
    <a class="tp-content-card tp-content-card--horizontal tp-content-card--small" href="stock_visualization">
      <header class="tp-content-card-header">
        <img class="tp-content-card-image" src="images/stock-visualization.png">
      </header>
      <div class="tp-content-card-body">
        <h4>Stock Visualization</h4>
        <span class="tp-tag">Front-end | Back-end</span>
        <p> Explore the Stock Visualization Dashboard that leverages Taipy GUI and Prophet to 
            visualize historical stock data and make predictions over 5 years.
        </p>
      </div> 
    </a>
  </li>

  <li class="tp-col-12 tp-col-md-6 d-flex" data-keywords="gui ai dashboard multi-page maps scenario datanode">
    <a class="tp-content-card tp-content-card--horizontal tp-content-card--small" href="covid_dashboard">
      <header class="tp-content-card-header">
        <img class="tp-content-card-image" src="images/covid-dashboard-country.png">
      </header>
      <div class="tp-content-card-body">
        <h4>Covid Dashboard</h4>
        <span class="tp-tag">Front-end | Back-end</span>
        <p> Discover our minimalist yet powerful COVID-19 dashboard. View and forecast COVID-19
            data for various countries, interact with maps, and gain insights into the global 
            pandemic impact.
        </p>
      </div> 
    </a>
  </li>

  <li class="tp-col-12 tp-col-md-6 d-flex" data-keywords="gui ai dashboard">
    <a class="tp-content-card tp-content-card--horizontal tp-content-card--small" href="movie_genre_selector">
      <header class="tp-content-card-header">
        <img class="tp-content-card-image" src="images/movie-genre-selector.png">
      </header>
      <div class="tp-content-card-body">
        <h4>Movie Genre Selector</h4>
        <span class="tp-tag">Front-end | Back-end</span>
        <p> Explore Movie Genre Selector demo. See how this user-friendly tool helps you 
            effortlessly discover movies from your favorite movie genres.
        </p>
      </div> 
    </a>
  </li>
<<<<<<< HEAD

  <li class="tp-col-12 tp-col-md-6 d-flex" data-keywords="gui ai scenario datanode dag configuration">
    <a class="tp-content-card tp-content-card--horizontal tp-content-card--small" href="drift_detection">
      <header class="tp-content-card-header">
        <img class="tp-content-card-image" src="images/drift-detection-pipeline.png">
      </header>
      <div class="tp-content-card-body">
        <h4>Drift Detection</h4>
        <span class="tp-tag">Front-end | Back-end</span>
        <p> Showcases the ability to select inputs and execute and visualize outputs of data
            pipelines in a Taipy application by using the example of detecting drift on a
            dataset.
=======
  <li class="tp-col-12 tp-col-md-6 d-flex" data-keywords="gui dashboard vizelement layout chart">
    <a class="tp-content-card tp-content-card--horizontal tp-content-card--small" href="pollution_sensors">
      <header class="tp-content-card-header">
        <img class="tp-content-card-image" src="images/pollution_dashboard.png">
      </header>
      <div class="tp-content-card-body">
        <h4>Realtime Pollution Dashboard</h4>
        <span class="tp-tag">Front-end | Back-end</span>
        <p> Displays real-time pollution data from sensors around a factory. The data is streamed
            from another server and displayed in a dashboard.
>>>>>>> bfce1db1
        </p>
      </div> 
    </a>
  </li>
</ul><|MERGE_RESOLUTION|>--- conflicted
+++ resolved
@@ -228,8 +228,7 @@
       </div> 
     </a>
   </li>
-<<<<<<< HEAD
-
+  
   <li class="tp-col-12 tp-col-md-6 d-flex" data-keywords="gui ai scenario datanode dag configuration">
     <a class="tp-content-card tp-content-card--horizontal tp-content-card--small" href="drift_detection">
       <header class="tp-content-card-header">
@@ -241,7 +240,11 @@
         <p> Showcases the ability to select inputs and execute and visualize outputs of data
             pipelines in a Taipy application by using the example of detecting drift on a
             dataset.
-=======
+        </p>
+      </div> 
+    </a>
+  </li>
+  
   <li class="tp-col-12 tp-col-md-6 d-flex" data-keywords="gui dashboard vizelement layout chart">
     <a class="tp-content-card tp-content-card--horizontal tp-content-card--small" href="pollution_sensors">
       <header class="tp-content-card-header">
@@ -252,7 +255,6 @@
         <span class="tp-tag">Front-end | Back-end</span>
         <p> Displays real-time pollution data from sensors around a factory. The data is streamed
             from another server and displayed in a dashboard.
->>>>>>> bfce1db1
         </p>
       </div> 
     </a>
