--- conflicted
+++ resolved
@@ -116,18 +116,10 @@
 
 ```py
 tp.submit(scenario)
-print("Results (sum):", scenario.sum.read())
-<<<<<<< HEAD
-
-=======
->>>>>>> 5daa1837
-```
-
-```py
-[...] [Taipy] [INFO]   job   JOB_multiply_and_add_...d   is
-skipped.
-Results (sum): 23
-```
+print(&amp;amp;amp;quot;Results (sum):&amp;amp;amp;quot;,scenario.sum.read())
+```
+
+![Leveraging Skippability in Taipy Tasks](skippable_tasks_5.png){width=100%}
 
 As expected, Taipy is skipping the Task because the input parameters haven't changed. 
 If there are multiple tasks in this scenario, Taipy may skip several of them.
@@ -168,15 +160,14 @@
 
 ```py
 from taipy.config import Config
-<<<<<<< HEAD
-
-model_cfg = Config.configure_data_node("model", default_path="model.p")
-=======
-model_cfg = Config.configure_data_node("model",  default_path="model.p")
->>>>>>> 5daa1837
-predictions_cfg = Config.configure_data_node("predictions")
-task_cfg = Config.configure_task("task", predict, model_cfg, predictions_cfg)
-scenario_cfg = Config.configure_scenario_from_tasks("scenario", [task_cfg])
+model_cfg = Config.configure_data_node(&amp;amp;amp;quot;model&amp;amp;amp;quot;, 
+                                       default_path=&amp;amp;amp;quot;model.p&amp;amp;amp;quot;)
+predictions_cfg = Config.configure_data_node(&amp;amp;amp;quot;predictions&amp;amp;amp;quot;)
+task_cfg = Config.configure_task(&amp;amp;amp;quot;task&amp;amp;amp;quot;,
+                              predict,
+                              model_cfg,
+                              predictions_cfg)
+scenario_cfg = Config.configure_scenario_from_tasks(&amp;amp;amp;quot;scenario&amp;amp;amp;quot;, [task_cfg])
 ```
 
 The first line creates a scenario consisting of Data nodes, tasks, and pipelines. 
