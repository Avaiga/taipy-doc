---
hide:
  - navigation
---

# Welcome to Taipy

<<<<<<< HEAD
Taipy is an open-source Python designed to build both the front-end and back-end of your applications. Taipy is easy to learn while providing all the features required to cover the whole software cycle: from prototypes/pilots all the way to deployment/production. Taipy’s front-end makes it easy to create interactive, multi-users, multi-page dashboards. Yet, Taipy provides all the customization possibilities (graphical event management, delay management, etc) required by developers and end-users.

At the same time, Taipy is designed for creating data-driven back-end applications. It comes with built-in components that make it easy to organize and control how data is accessed and managed. Pipeline orchestration is very easy to implement through a graphical editor (Taipy Studio) and an intuitive Python API. 

The capability to:

- Register pipeline single execution. 
- Perform what-if analysis (comparing different executions/runs). 
- Explore your past executions, comparing them.

Is provided by Taipy’s “Scenario Management”, one of Taipy’s central concepts.

**Front-End Functionalities:**

- Taipy provides all the GUI components needed to build interactive front-ends.
- No prior knowledge of web design is necessary, and any prerequisites related to CSS and HTML.
- Leveraging augmented Markdown syntax, Taipy GUI aids users in seamlessly generating their desired web pages.
- Taipy’s ability to really customize your GUI in terms of layout, graphical events, Style/CSS, etc is one of Taipy’s strongest points.

**Back-End Functionalities:**

- Taipy provides extensive support for orchestrating resilient pipelines capable of managing diverse situations.
- The process of modeling Directed Acyclic Graphs (DAGs) is simplified through Taipy Studio.
- Enhancing the overall performance of Taipy applications, task caching, parallel executions of tasks, data source scoping are all integrated.
- Providing a registry of pipeline executions.
- Taipy equips users with the ability to monitor and assess the performance of their applications using the KPI tracking tool.
- Taipy offers built-in graphical explorers for visualizing, editing, and monitoring your past ‘executed’ pipelines and their associated data.
=======
Taipy is a helpful open-source Python library for improving both the front-end and back-end of your
applications. It's designed to make it easy to create interactive, multi-page dashboards with 
enhanced Markdown content. Even if you're not an expert in web development, you can use this web 
application builder to create dynamic interfaces quickly and easily.

At the same time, Taipy is designed specifically for creating data-driven back-end applications. It 
comes with built-in components that make it easy to organize and control how data is accessed and 
managed. This feature, called "Scenario Management," requires very little setup in Python.

With Taipy Studio, a graphical configuration editor, setting up your scenarios (which include data 
flows and pipelines) has become much simpler. This tool offers a user-friendly interface where you 
can easily drag and drop elements, customize layouts, and integrate features effortlessly.

Taipy is a versatile tool that enables both individuals and businesses to create applications 
without needing advanced coding skills. One of its key benefits is how it speeds up development for 
both the front-end and back-end aspects, covering everything from initial prototypes to fully 
scalable, ready-to-use applications.

**Front-End Functionalities:**

- Creating a user interface requires a solid grasp of Python programming fundamentals.
- Taipy is purposefully engineered to prioritize user-friendliness, resulting in a straightforward 
  and intuitive process of user interface creation.
- No prior knowledge of web design is necessary, and it eradicates the need for any prerequisites 
  related to CSS and HTML.
- Leveraging augmented Markdown syntax, Taipy GUI aids users in seamlessly generating their desired
  web pages.

**Back-End Functionalities:**

- Taipy provides extensive support for establishing resilient pipelines capable of managing diverse
  scenarios.
- The process of modeling Directed Acyclic Graphs (DAGs) is simplified through Taipy Studio.
- Enhancing the overall performance of Taipy applications, data caching, parallel executions of 
  tasks, data source scoping are all integrated.
- Providing a registry of pipeline executions.
- Taipy equips users with the ability to monitor and assess the performance of their applications 
  using the KPI tracking tool.
- Taipy offers built-in graphical explorers for visualizing, editing, and monitoring your ‘executed’
  pipelines and their associated data.
>>>>>>> bda4f55a

## Overview of Taipy

The subsequent schematic diagram illustrates the complete sequence encompassing all stages within 
the Taipy flow.

  <div class="tp-col-12 tp-col-md-auto">
    <figure align="center">
      <img alt="Taipy structure" src="images/taipy-flow-updated.png" >
    </figure>
  </div>

## Quick Access

These frequently visited topics have been highlighted for your quick reference.

<div class="tp-row tp-row--gutter-sm">
  <div class="tp-col-12 tp-col-md-6 d-flex">
    <a class="tp-content-card" href="getting_started/">
      <header class="tp-content-card-header">
        <img class="tp-content-card-icon icon-light" src="images/icons/flag-w.svg">
        <img class="tp-content-card-icon icon-dark" src="images/icons/flag.svg">
        <h3>Getting Started</h3>
      </header>
      <p>
<<<<<<< HEAD
        In this guide, you will build a complete Taipy web application step by step. It covers some of the important concepts in Taipy. It's useful for both beginners and experienced Python programmers who are trying out Taipy for the first time.
=======
        This guide covers all the important steps and concepts in Python web application 
        development. It's useful for both beginners and experienced Python programmers who are 
        trying out Taipy for the first time.
>>>>>>> bda4f55a
      </p>
      <span class="tp-content-card-readmore">Read more</span>
    </a>
  </div>
  <div class="tp-col-12 tp-col-md-6 d-flex">
    <a class="tp-content-card" href="manuals/gui/">
      <header class="tp-content-card-header">
        <img class="tp-content-card-icon icon-light" src="images/icons/dashboard-w.svg">
        <img class="tp-content-card-icon icon-dark" src="images/icons/dashboard.svg">
        <h3>User interface</h3>
      </header>
      <p>
<<<<<<< HEAD
        This is Taipy GUI user manual. It describes the concepts and elements you need to create strong web apps quickly. From GUI pages, controls, blocks, visual elements, binding Python variables, callbacks, styling, extending Taipy, etc. Also, for our users working on Notebooks, we do provide information on how to run Taipy from Notebooks.
=======
        Taipy GUI gives you the tools and elements you need to create strong web apps quickly. It 
        empowers developers by offering a powerful tool for visually designing user interfaces. You 
        can organize user interface elements and use style kits to make your apps look great.
>>>>>>> bda4f55a
      </p>
      <span class="tp-content-card-readmore">Read more</span>
    </a>
  </div>
  <div class="tp-col-12 tp-col-md-6 d-flex">
    <a class="tp-content-card" href="manuals/gui/viselements/chart/">
      <header class="tp-content-card-header">
        <img class="tp-content-card-icon icon-light" src="images/icons/bar-chart-w.svg">
        <img class="tp-content-card-icon icon-dark" src="images/icons/bar-chart.svg">
        <h3>Charts</h3>
      </header>
      <p>
<<<<<<< HEAD
        One crucial part of Taipy's graphical user interface (GUI) is its graphing library. This library offers a wide range of customizable ways to visualize data.
=======
        One crucial part of Taipy's graphical user interface (GUI) is its graphing library. This 
        library offers a wide range of customizable ways to visualize data. You can access these 
        features through Taipy's chart control, which is closely connected to how it's implemented 
        behind the scenes.
>>>>>>> bda4f55a
      </p>
      <span class="tp-content-card-readmore">Read more</span>
    </a>
  </div>
  <div class="tp-col-12 tp-col-md-6 d-flex">
    <a class="tp-content-card" href="manuals/core/concepts/scenario/">
      <header class="tp-content-card-header">
        <img class="tp-content-card-icon icon-light" src="images/icons/menu_book-w.svg">
        <img class="tp-content-card-icon icon-dark" src="images/icons/menu_book.svg">
        <h3>Scenario</h3>
      </header>
      <p>
<<<<<<< HEAD
        Taipy Scenario represents a specific business problem (modeled as a pipeline) that you solve using data and different sets of parameters. Scenarios let you create different versions of the same problem with different assumptions, which is really helpful for making decisions when you need to analyze the potential impact of different scenarios.
=======
        Taipy Scenario represents a specific business problem that you solve using data and 
        different sets of parameters. This feature lets you create different versions of the same 
        problem with different assumptions, which is really helpful for making decisions when you 
        need to analyze the potential impact of different scenarios.
>>>>>>> bda4f55a
      </p>
      <span class="tp-content-card-readmore">Read more</span>
    </a>
  </div>
</div>

## Build your UI with dozens of visual elements

<<<<<<< HEAD
Taipy provides many GUI components (referred to as “Taipy Controls”) that are the essential bricks for building web applications. Below, you'll find a clear explanation of each term, explained in the context of the Taipy web application builder.
=======
Taipy provides components in open-source Python libraries that are important for building web 
applications. Below, you'll find a clear explanation of each term, explained in the context of the 
Taipy web application builder.
>>>>>>> bda4f55a

<ul class="tp-pills-list">
  <li>
    <a class="tp-pill" href="manuals/gui/viselements/chart/">
      <span>Chart</span>
      <div class="tp-tooltip">
        <img src="manuals/gui/viselements/chart-d.png"/>
        <p>A chart visually depicts data through graphs, charts, or plots.</p>
      </div>
    </a>
  </li>
  <li>
    <a class="tp-pill" href="manuals/gui/viselements/table/">
      <span>Table</span>
      <div class="tp-tooltip">
        <img src="manuals/gui/viselements/table-d.png"/>
        <p>
          A table presents data in rows and columns, often used in web applications for structured 
          data display and interaction.
        </p>
      </div>
    </a>
  </li>
  <li>
    <a class="tp-pill" href="manuals/gui/viselements/button/">
      <span>Button</span>
      <div class="tp-tooltip">
        <img src="manuals/gui/viselements/button-d.png" alt="">
        <p>You can employ this class name to target the buttons on your page and apply styling.</p>
      </div>
    </a>
  </li>
  <li>
    <a class="tp-pill" href="manuals/gui/viselements/input/">
      <span>Input</span>
      <div class="tp-tooltip">
        <img src="manuals/gui/viselements/input-d.png"/>
        <p>A control that displays some text that can potentially be edited.</p>
      </div>
    </a>
  </li>
  <li>
    <a class="tp-pill" href="manuals/gui/viselements/slider/">
      <span>Slider</span>
      <div class="tp-tooltip">
        <img src="manuals/gui/viselements/slider-d.png"/>
        <p>Displays and allows the user to set a value within a range.</p>
      </div>
    </a>
  </li>
  <li>
    <a class="tp-pill" href="manuals/gui/viselements/controls/">
      <span>…</span>
      <div class="tp-tooltip">
        <p>Browse the complete list of visual elements.</p>
      </div>
    </a>
  </li>
</ul>

## Main Taipy functionalities

<ul class="tp-pills-list">
  <li>
    <a class="tp-pill" href="manuals/gui/viselements/blocks/">
      <span>Structure Pages</span>
    </a>
  </li>
  <li>
    <a class="tp-pill" href="manuals/core/config/scenario-config/#from-task-configs">
      <span>Configure Scenario</span>
    </a>
  </li>
  <li>
    <a class="tp-pill" href="manuals/core/entities/scenario-creation/">
      <span>Instantiate Scenario</span>
    </a>
  </li>
  <li>
    <a class="tp-pill" href="manuals/core/entities/orchestrating-and-job-execution/#submit-a-scenario-sequence-or-task/">
      <span>Submit Scenario</span>
    </a>
  </li>
  <li>
    <a class="tp-pill" href="manuals/core/versioning/">
      <span>Manage versions</span>
    </a>
  </li>
  <li>
    <a class="tp-pill" href="manuals/cli/">
      <span>Taipy command-line interface (CLI)</span>
    </a>
  </li>
  <li>
    <a class="tp-pill" href="manuals/rest/">
      <span>Expose Taipy's REST APIs</span>
    </a>
  </li>
    <li>
    <a class="tp-pill" href="manuals/about/">
      <span>…</span>
      <div class="tp-tooltip">
        <p>Browse the complete list of features.</p>
      </div>
    </a>
  </li>
</ul><|MERGE_RESOLUTION|>--- conflicted
+++ resolved
@@ -5,7 +5,6 @@
 
 # Welcome to Taipy
 
-<<<<<<< HEAD
 Taipy is an open-source Python designed to build both the front-end and back-end of your applications. Taipy is easy to learn while providing all the features required to cover the whole software cycle: from prototypes/pilots all the way to deployment/production. Taipy’s front-end makes it easy to create interactive, multi-users, multi-page dashboards. Yet, Taipy provides all the customization possibilities (graphical event management, delay management, etc) required by developers and end-users.
 
 At the same time, Taipy is designed for creating data-driven back-end applications. It comes with built-in components that make it easy to organize and control how data is accessed and managed. Pipeline orchestration is very easy to implement through a graphical editor (Taipy Studio) and an intuitive Python API. 
@@ -33,48 +32,6 @@
 - Providing a registry of pipeline executions.
 - Taipy equips users with the ability to monitor and assess the performance of their applications using the KPI tracking tool.
 - Taipy offers built-in graphical explorers for visualizing, editing, and monitoring your past ‘executed’ pipelines and their associated data.
-=======
-Taipy is a helpful open-source Python library for improving both the front-end and back-end of your
-applications. It's designed to make it easy to create interactive, multi-page dashboards with 
-enhanced Markdown content. Even if you're not an expert in web development, you can use this web 
-application builder to create dynamic interfaces quickly and easily.
-
-At the same time, Taipy is designed specifically for creating data-driven back-end applications. It 
-comes with built-in components that make it easy to organize and control how data is accessed and 
-managed. This feature, called "Scenario Management," requires very little setup in Python.
-
-With Taipy Studio, a graphical configuration editor, setting up your scenarios (which include data 
-flows and pipelines) has become much simpler. This tool offers a user-friendly interface where you 
-can easily drag and drop elements, customize layouts, and integrate features effortlessly.
-
-Taipy is a versatile tool that enables both individuals and businesses to create applications 
-without needing advanced coding skills. One of its key benefits is how it speeds up development for 
-both the front-end and back-end aspects, covering everything from initial prototypes to fully 
-scalable, ready-to-use applications.
-
-**Front-End Functionalities:**
-
-- Creating a user interface requires a solid grasp of Python programming fundamentals.
-- Taipy is purposefully engineered to prioritize user-friendliness, resulting in a straightforward 
-  and intuitive process of user interface creation.
-- No prior knowledge of web design is necessary, and it eradicates the need for any prerequisites 
-  related to CSS and HTML.
-- Leveraging augmented Markdown syntax, Taipy GUI aids users in seamlessly generating their desired
-  web pages.
-
-**Back-End Functionalities:**
-
-- Taipy provides extensive support for establishing resilient pipelines capable of managing diverse
-  scenarios.
-- The process of modeling Directed Acyclic Graphs (DAGs) is simplified through Taipy Studio.
-- Enhancing the overall performance of Taipy applications, data caching, parallel executions of 
-  tasks, data source scoping are all integrated.
-- Providing a registry of pipeline executions.
-- Taipy equips users with the ability to monitor and assess the performance of their applications 
-  using the KPI tracking tool.
-- Taipy offers built-in graphical explorers for visualizing, editing, and monitoring your ‘executed’
-  pipelines and their associated data.
->>>>>>> bda4f55a
 
 ## Overview of Taipy
 
@@ -100,13 +57,7 @@
         <h3>Getting Started</h3>
       </header>
       <p>
-<<<<<<< HEAD
         In this guide, you will build a complete Taipy web application step by step. It covers some of the important concepts in Taipy. It's useful for both beginners and experienced Python programmers who are trying out Taipy for the first time.
-=======
-        This guide covers all the important steps and concepts in Python web application 
-        development. It's useful for both beginners and experienced Python programmers who are 
-        trying out Taipy for the first time.
->>>>>>> bda4f55a
       </p>
       <span class="tp-content-card-readmore">Read more</span>
     </a>
@@ -119,13 +70,7 @@
         <h3>User interface</h3>
       </header>
       <p>
-<<<<<<< HEAD
         This is Taipy GUI user manual. It describes the concepts and elements you need to create strong web apps quickly. From GUI pages, controls, blocks, visual elements, binding Python variables, callbacks, styling, extending Taipy, etc. Also, for our users working on Notebooks, we do provide information on how to run Taipy from Notebooks.
-=======
-        Taipy GUI gives you the tools and elements you need to create strong web apps quickly. It 
-        empowers developers by offering a powerful tool for visually designing user interfaces. You 
-        can organize user interface elements and use style kits to make your apps look great.
->>>>>>> bda4f55a
       </p>
       <span class="tp-content-card-readmore">Read more</span>
     </a>
@@ -138,14 +83,7 @@
         <h3>Charts</h3>
       </header>
       <p>
-<<<<<<< HEAD
         One crucial part of Taipy's graphical user interface (GUI) is its graphing library. This library offers a wide range of customizable ways to visualize data.
-=======
-        One crucial part of Taipy's graphical user interface (GUI) is its graphing library. This 
-        library offers a wide range of customizable ways to visualize data. You can access these 
-        features through Taipy's chart control, which is closely connected to how it's implemented 
-        behind the scenes.
->>>>>>> bda4f55a
       </p>
       <span class="tp-content-card-readmore">Read more</span>
     </a>
@@ -158,14 +96,7 @@
         <h3>Scenario</h3>
       </header>
       <p>
-<<<<<<< HEAD
         Taipy Scenario represents a specific business problem (modeled as a pipeline) that you solve using data and different sets of parameters. Scenarios let you create different versions of the same problem with different assumptions, which is really helpful for making decisions when you need to analyze the potential impact of different scenarios.
-=======
-        Taipy Scenario represents a specific business problem that you solve using data and 
-        different sets of parameters. This feature lets you create different versions of the same 
-        problem with different assumptions, which is really helpful for making decisions when you 
-        need to analyze the potential impact of different scenarios.
->>>>>>> bda4f55a
       </p>
       <span class="tp-content-card-readmore">Read more</span>
     </a>
@@ -174,13 +105,7 @@
 
 ## Build your UI with dozens of visual elements
 
-<<<<<<< HEAD
 Taipy provides many GUI components (referred to as “Taipy Controls”) that are the essential bricks for building web applications. Below, you'll find a clear explanation of each term, explained in the context of the Taipy web application builder.
-=======
-Taipy provides components in open-source Python libraries that are important for building web 
-applications. Below, you'll find a clear explanation of each term, explained in the context of the 
-Taipy web application builder.
->>>>>>> bda4f55a
 
 <ul class="tp-pills-list">
   <li>
