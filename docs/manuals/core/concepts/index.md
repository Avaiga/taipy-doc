# Taipy's Core concepts

<<<<<<< HEAD
Taipy Core is an application builder designed to help data scientists turn their data algorithms into an interactive
=======
Taipy Core is an application builder designed to help Python developer turn their algorithms into an interactive
>>>>>>> 69b389dd
production-ready data-driven application. Taipy Core provides the necessary concepts for modeling, executing, and
monitoring algorithms. In this documentation, such algorithms are called pipelines.

A pipeline can be seen as a succession of functions that exchange data. It can be described as an
execution graph. With Taipy one can model simple pipelines as well as more complex pipelines.

!!! example "Let's take some examples."

    === "Simple single function example"

        The following picture represents a simple pipeline made of a single _*cleaning*_ function processing a single
        input, the _*raw data*_, and returning a single output, the _*cleaned data*_.

        ![Simple pipeline](../pic/simple_algo.svg){ margin-left=25% width=52%}

    === "Linear example with two functions"

        The second example below is slightly more complex. The first function _*cleaning*_ processes a single input,
        the _*raw data*_, and returns some intermediate data named _*cleaned data*_. The second function _*filtering*_
        reads the same intermediate data _*cleaned data*_ and returns a single output _*filtered data*_.

        ![Linear pipeline](../pic/linear_algo.svg)

    === "Branching example"

        The third example below introduces some complexity. As you can see in the picture below, the function
        _*generating*_ does not have any input. On the contrary, the function _*aggregating*_ takes multiple inputs and
        returns multiple outputs.

        ![Linear pipeline](../pic/branching_algo.svg)

The purpose of this section is to define the following Taipy Core concepts.

- A [Data node](data-node.md) (the dark blue boxes) represents a dataset. It can be shared by multiple tasks as input or
  output.
- A [Task](task.md) (the orange boxes) can be seen as a function taking some data node(s) as input and returning
  some data node(s).
- A [Job](job.md) is a unique execution of a Task.
- A [Pipeline](pipeline.md) represents an algorithm or pipeline made of tasks that should run together.
- A [Scenario](scenario.md) is made of one or multiple pipelines. It represents an instance of a business problem to
  solve.
- A [Cycle](cycle.md) or work cycle is a time period corresponding to an iteration of a recurrent scenario.
- A [Scope](scope.md) represents the _visibility_ of a data node in the graph of entities, and the level of its
  parent (Pipeline, Scenario, Cycle).

!!! important "Definition: Config vs Entities"

    Among the concepts described in this section, the **data nodes**, **tasks**, **pipelines**, and **scenarios** have
    two types of Taipy objects related to them: configuration objects and runtime objects.

    To differentiate the configuration objects from their runtime counterparts, they are named **_configs_**
    (`DataNodeConfig`, `TaskConfig`, `PipelineConfig`, and `ScenarioConfig`) while the runtime objects
    (`DataNode`, `Task`, `Pipeline`, and `Scenario`) are called **_entities_**.

    It will benefit the reader to visualize the different Taipy **_configs_** like a set of Russian dolls where each
    **_config_** belongs to a "larger" **_config_**:

    ![Russian dolls](../pic/russian_dolls.svg){ margin-left=25% width=50%}

    One thing to wrap your head around (it may not be very intuitive for everyone at first) is that the **configs**
    are really just configuration objects specifying the characteristics and the behaviors of the concepts they relate
    to. **Configs** can be seen as generators. Indeed, each **entity** is created from a **config**. Note also that
    the same **config** can be used to instantiate multiple **entities**.

More details on the **configs** are available in the [Configuration](../config/index.md) chapter.

More details on the **entities** are available in the [Entities](../entities/index.md) chapter.

[:material-arrow-right: The next section introduces the data node concept](data-node.md).<|MERGE_RESOLUTION|>--- conflicted
+++ resolved
@@ -1,10 +1,6 @@
 # Taipy's Core concepts
 
-<<<<<<< HEAD
-Taipy Core is an application builder designed to help data scientists turn their data algorithms into an interactive
-=======
-Taipy Core is an application builder designed to help Python developer turn their algorithms into an interactive
->>>>>>> 69b389dd
+Taipy Core is an application builder designed to help Python developer turn their data algorithms into an interactive
 production-ready data-driven application. Taipy Core provides the necessary concepts for modeling, executing, and
 monitoring algorithms. In this documentation, such algorithms are called pipelines.
 
