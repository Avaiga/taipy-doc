--- conflicted
+++ resolved
@@ -14,7 +14,7 @@
 -   _**id**_: The unique identifier of this data node.
 -   _**name**_: The user-readable name of the data node.
 -   _**owner_id**_: The identifier of the owner (pipeline_id, scenario_id, cycle_id) or `None`.
--   _**last_edit_date**_: The date and time of the last data modification made through Taipy. 
+-   _**last_edit_date**_: The date and time of the last data modification made through Taipy.
     Note that **only** for file-based data nodes (CSV, Excel, pickle, JSON, ...), the file's last modification date is used to compute the _**last_edit_date**_ value. That means if a file is modified manually or by an external process, the _**last_edit_date**_ value is automatically updated within Taipy.
 -   _**job_ids**_: The ordered list of jobs that have written on this data node.
 -   _**cacheable**_: The Boolean value that indicates if a data node is cacheable.
@@ -147,8 +147,6 @@
     # returns the new data stored on the data node
     data_retrieved = data_node.read()
     ```
-
-<<<<<<< HEAD
 
 ## Pickle
 
@@ -914,7 +912,6 @@
     For now, the `DataNode.filter()^` method is only implemented for `CSVDataNode^`, `ExcelDataNode^`,
     `SQLTableDataNode^`, `SQLDataNode` with `"pandas"` as the _**exposed_type**_ value.
 
-=======
 # Get parent scenarios, pipelines and tasks
 
 To get the parent entities of a data node (scenarios or pipelines or tasks) you can use either the method `DataNode.get_parents()^` or the function
@@ -939,5 +936,4 @@
     tp.get_parents(data_node)   # {'scenarios': [Scenario 1], 'pipelines': [Pipeline 1], 'tasks': [Task 1]}
     ```
 
->>>>>>> 3efb4de4
 [:material-arrow-right: The next section shows the scheduling and job execution](scheduling-and-job-execution.md).