In the following, it is assumed that [`my_config.py`](../my_config.py)
module contains a Taipy configuration already implemented.

Data nodes get created when scenarios or pipelines are created. Please refer to the
[Entities' creation](scenario-creation.md) section for more details.

# Data node attributes

A `DataNode^` entity is identified by a unique identifier `id` that Taipy generates.
A data node also holds various properties and attributes accessible through the entity:

-   _**config_id**_: The id of the data node config.
-   _**scope**_: The scope of this data node (scenario, pipeline, etc.).
-   _**id**_: The unique identifier of this data node.
-   _**name**_: The user-readable name of the data node.
-   _**owner_id**_: The identifier of the owner (pipeline_id, scenario_id, cycle_id) or `None`.
-   _**last_edit_date**_: The date and time of the last data modification made through Taipy.
    Note that **only** for file-based data nodes (CSV, Excel, pickle, JSON, ...), the file's last modification date is used to compute the _**last_edit_date**_ value. That means if a file is modified manually or by an external process, the _**last_edit_date**_ value is automatically updated within Taipy.
-   _**job_ids**_: The ordered list of jobs that have written on this data node.
-   _**cacheable**_: The Boolean value that indicates if a data node is cacheable.
-   _**validity_period**_: The validity period of a cacheable data node. If _validity_period_ is set to None, the
    data node is always up-to-date.
-   _**edit_in_progress**_: The flag that signals if a task is currently computing this data node.
-   _**properties**_: The dictionary of additional arguments.

# Get data node

The first method to get a **data node** is from its id using the `taipy.get()^` method:

!!! Example

    ```python linenums="1"
    import taipy as tp
    import my_config

    scenario = tp.create_scenario(my_config.monthly_scenario_cfg)

    data_node = scenario.sales_history
    data_node_retrieved = scenario.sales_history
    data_node = tp.get(data_node.id)
    # data_node == data_node_retrieved
    ```

The data nodes that are part of a **scenario**, **pipeline** or **task** can be directly accessed as attributes:

!!! Example

    ```python linenums="1"
    import taipy as tp
    import my_config

    # Creating a scenario from a config
    scenario = tp.create_scenario(my_config.monthly_scenario_cfg)

    # Access the data node 'sales_history' from the scenario
    scenario.sales_history

    # Access the pipeline 'sales' from the scenario and
    # then access the data node 'sales_history' from the pipeline
    pipeline = scenario.sales
    pipeline.sales_history

    # Access the task 'training' from the pipeline and
    # then access the data node 'sales_history' from the task
    task = pipeline.training
    task.sales_history
    ```

# Get all data nodes

All data nodes that are part of a **scenario** or a **pipeline** can be directly accessed as attributes:

!!! Example

    ```python linenums="1"
    import taipy as tp
    import my_config

    # Creating a scenario from a config
    scenario = tp.create_scenario(my_config.monthly_scenario_cfg)

    # Access all the data nodes from the scenario
    scenario.data_nodes

    # Access the pipeline 'sales' from the scenario and
    # then access all the data nodes from the pipeline
    pipeline = scenario.sales
    pipeline.data_nodes
    ```

All the data nodes can be retrieved using the method `taipy.get_data_nodes()^` which returns a list of all existing
data nodes.

!!! Example

    ```python linenums="1"
    import taipy as tp

    # Retrieve all data nodes
    data_nodes = tp.get_data_nodes()

    data_nodes #[DataNode 1, DataNode 2, ..., DataNode N]
    ```

# Read / Write a data node

To read the content of a data node you can use the `DataNode.read()^` method. The read method returns the data
stored on the data node according to the type of data node:

!!! Example

    ```python linenums="1"
    import taipy as tp
    import my_config

    # Creating a scenario from a config
    scenario = tp.create_scenario(my_config.monthly_scenario_cfg)

    # Retrieve a data node
    data_node = scenario.sales_history

    # Returns the content stored on the data node
    data_node.read()
    ```

<<<<<<< HEAD
It is also possible to partially read the contents of data nodes, which comes in handy when dealing with large amounts
of data.
This can be achieved by providing an operator, a Tuple of (*field_name*, *value*, *comparison_operator*),
or a list of operators to the `DataNode.filter()^` method:

```python linenums="1"
data_node.filter(
    [("field_name", 14, Operator.EQUAL), ("field_name", 10, Operator.EQUAL)],
    JoinOperator.OR))
```

If a list of operators is provided, it is necessary to provide a join operator that will be
used to combine the filtered results from the operators.

It is also possible to use pandas style filtering:

```python linenums="1"
temp_data = data_node["field_name"]
temp_data[(temp_data == 14) | (temp_data == 10)]
```

# Write data node

=======
>>>>>>> 530e757b
To write some data on the data node, like the output of a task, you can use the `DataNode.write()^` method. The
method takes a data object (string, dictionary, lists, numpy arrays, pandas dataframes, etc. based on the data node type and its exposed type)
as a parameter and writes it on the data node:

!!! Example

    ```python linenums="1"
    import taipy as tp
    import my_config

    # Creating a scenario from a config
    scenario = tp.create_scenario(my_config.monthly_scenario_cfg)

    # Retrieve a data node
    data_node = scenario.sales_history

    data = [{"product": "a", "qty": "2"}, {"product": "b", "qty": "4"}]

    # Writes the dictionary on the data node
    data_node.write(data)

    # returns the new data stored on the data node
    data_retrieved = data_node.read()
    ```

## Pickle

When read from a Pickle data node, Taipy returns whichever data stored in the pickle file.

Pickle data node can write any data object that can be picked, including but not limited to:

- integers, floating-point numbers.
- strings, bytes, or bytearrays.
- tuples, lists, sets, and dictionaries *containing only picklable objects*.
- functions, classes.
- instances of classes with picklable properties.

Check out [What can be pickled and unpickled?](https://docs.python.org/3/library/pickle.html#what-can-be-pickled-and-unpickled) for more details.


## CSV

When read from a CSV data node, Taipy returns the data of the CSV file based on _exposed_type_ parameter.
Check out [CSV Data Node configuration](../config/data-node-config.md#csv) for more details on _exposed_type_.

Assume that the content of the `sales.csv` file is the following.

!!! example "path/sales.csv"

    ```csv
    date,nb_sales
    12/24/2018,1550
    12/25/2018,2315
    12/26/2018,1832
    ```

The following examples represent the results when read from CSV data node with different _exposed_type_:

!!! example "`data_node.read()` returns"

    === "exposed_type = "pandas""

        ```python
        pandas.DataFrame
        (
                     date  nb_sales
            0  12/24/2018      1550
            1  12/25/2018      2315
            2  12/26/2018      1832
        )
        ```

    === "exposed_type = "numpy""

        ```python
        numpy.array(
            [
                ["12/24/2018", "1550"],
                ["12/25/2018", "2315"],
                ["12/26/2018", "1832"]
            ],
        )
        ```

    === "exposed_type = SaleRow"
        ```python
        [
            SaleRow("12/24/2018", 1550),
            SaleRow("12/25/2018", 2315),
            SaleRow("12/26/2018", 1832),
        ]
        ```

When write data to a CSV data node, the `CSVDataNode.write()^` method can take several datatype as the input:

- list, numpy array
- dictionary, or list of dictionaries
- pandas dataframes

The following examples will write to the path of the CSV data node:

!!! example "`data_node.write()` examples"

    === "list"
        When write a list to CSV data node, each element of a list contains 1 row of data.

        ```python
        # write a list
        data_node.write(
            ["12/24/2018", "12/25/2018", "12/26/2018"]
        )
        # or write a list of lists
        data_node.write(
            [
                ["12/24/2018", 1550],
                ["12/25/2018", 2315],
                ["12/26/2018", 1832],
            ]
        )
        ```

    === "numpy array"

        ```python
        data_node.write(
            np.array([
                ["12/24/2018", 1550],
                ["12/24/2018", 2315],
                ["12/24/2018", 1832],
            ])
        )
        ```

    === "dictionary"

        ```python
        # write 1 row
        data_node.write(
            {"date": "12/24/2018", "nb_sales": 1550}
        )
        # write multile rows
        data_node.write(
            {
                "date": ["12/24/2018", "12/25/2018", "12/26/2018"],
                "nb_sales": [1550, 2315, 1832]
            }
        )
        # or using a list of dictionaries
        data_node.write(
            [
                {"date": "12/24/2018", "nb_sales": 1550},
                {"date": "12/24/2018", "nb_sales": 2315},
                {"date": "12/24/2018", "nb_sales": 1832},
            ]
        )
        ```

    === "pandas dataframes"

        ```python
        data = pandas.DataFrame(
            [
                {"date": "12/24/2018", "nb_sales": 1550},
                {"date": "12/24/2018", "nb_sales": 2315},
                {"date": "12/24/2018", "nb_sales": 1832},
            ]
        )

        data_node.write(data)
        ```

When write a list or numpy array to CSV data node, the column name will be numbered from 1.
To write with custom column names, use the `CSVDataNode.write_with_column_names()^` method.

!!! example "`CSVDataNode.write_with_column_names()^` examples"

    ```python
    data_node.write(
        [
            ["12/24/2018", 1550],
            ["12/25/2018", 2315],
            ["12/26/2018", 1832],
        ],
        columns=["date", "nb_sales"]
    )
    ```


## Excel

When read from an Excel data node, Taipy returns the data of the Excel file based on _exposed_type_ parameter.
Check out [Excel Data Node configuration](../config/data-node-config.md#excel) for more details on _exposed_type_.

For the example in this section, assume that `sales_history_cfg` in [`my_config.py`](https://github.com/Avaiga/taipy-doc/blob/develop/docs/manuals/core/my_config.py)
is an _Excel_ data node configuration with `default_path="path/sales.xlsx"`.

Assume that the content of the `sales.xlsx` file is the following.

!!! example "path/sales.xlsx"

    | date       | nb_sales |
    |------------|----------|
    | 12/24/2018 | 1550     |
    | 12/25/2018 | 2315     |
    | 12/26/2018 | 1832     |

The following examples represent the results when read from Excel data node with different _exposed_type_:

!!! example "`data_node.read()` returns"

    === "exposed_type = "pandas""

        ```python
        pandas.DataFrame
        (
                     date  nb_sales
            0  12/24/2018      1550
            1  12/25/2018      2315
            2  12/26/2018      1832
        )
        ```

    === "exposed_type = "numpy""

        ```python
        numpy.array(
            [
                ["12/24/2018", "1550"],
                ["12/25/2018", "2315"],
                ["12/26/2018", "1832"]
            ],
        )
        ```

    === "exposed_type = SaleRow"
        ```python
        [
            SaleRow("12/24/2018", 1550),
            SaleRow("12/25/2018", 2315),
            SaleRow("12/26/2018", 1832),
        ]
        ```

When write data to an Excel data node, the `ExcelDataNode.write()^` method can take several datatype as the input:

- list, numpy array
- dictionary, or list of dictionaries
- pandas dataframes

The following examples will write to the path of the Excel data node:

!!! example "`data_node.write()` examples"

    === "list"
        When write a list to Excel data node, each element of a list contains 1 row of data.

        ```python
        # write a list
        data_node.write(
            ["12/24/2018", "12/25/2018", "12/26/2018"]
        )
        # or write a list of lists
        data_node.write(
            [
                ["12/24/2018", 1550],
                ["12/25/2018", 2315],
                ["12/26/2018", 1832],
            ]
        )
        ```

    === "numpy array"

        ```python
        data_node.write(
            np.array([
                ["12/24/2018", 1550],
                ["12/25/2018", 2315],
                ["12/26/2018", 1832],
            ])
        )
        ```

    === "dictionary"

        ```python
        # write 1 row
        data_node.write(
            {"date": "12/24/2018", "nb_sales": 1550}
        )
        # write multile rows
        data_node.write(
            {
                "date": ["12/24/2018", "12/25/2018", "12/26/2018"],
                "nb_sales": [1550, 2315, 1832]
            }
        )
        # or using a list of dictionaries
        data_node.write(
            [
                {"date": "12/24/2018", "nb_sales": 1550},
                {"date": "12/25/2018", "nb_sales": 2315},
                {"date": "12/26/2018", "nb_sales": 1832},
            ]
        )
        ```

    === "pandas dataframes"

        ```python
        data = pandas.DataFrame(
            [
                {"date": "12/24/2018", "nb_sales": 1550},
                {"date": "12/25/2018", "nb_sales": 2315},
                {"date": "12/26/2018", "nb_sales": 1832},
            ]
        )

        data_node.write(data)
        ```

When write a list or numpy array to Excel data node, the column name will be numbered from 1.
To write with custom column names, use the `ExcelDataNode.write_with_column_names()^` method.

!!! example "`ExcelDataNode.write_with_column_names()^` examples"

    ```python
    data_node.write(
        [
            ["12/24/2018", 1550],
            ["12/25/2018", 2315],
            ["12/26/2018", 1832],
        ],
        columns=["date", "nb_sales"]
    )
    ```

## SQL Table

When read from a SQL Table data node, Taipy returns the data of the SQL Table file based on _exposed_type_ parameter.
Check out [SQL Table Data Node configuration](../config/data-node-config.md#sql-table) for more details on _exposed_type_.

For the example in this section, assume that `sales_history_cfg` in [`my_config.py`](https://github.com/Avaiga/taipy-doc/blob/develop/docs/manuals/core/my_config.py)
is a _SQL Table_ data node configuration with `table_name="sales"`.

Assume that the content of the `"sales"` table is the following.

!!! example "A selection from the "sales" table"

    | ID | date       | nb_sales |
    |----|------------|----------|
    | 1  | 12/24/2018 | 1550     |
    | 2  | 12/25/2018 | 2315     |
    | 3  | 12/26/2018 | 1832     |

The following examples represent the results when read from SQL Table data node with different _exposed_type_:

!!! example "`data_node.read()` returns"

    === "exposed_type = "pandas""

        ```python
        pandas.DataFrame
        (
               ID        date  nb_sales
            0   1  12/24/2018      1550
            1   2  12/25/2018      2315
            2   3  12/26/2018      1832
        )
        ```

    === "exposed_type = "numpy""

        ```python
        numpy.array(
            [
                ["1", "12/24/2018", "1550"],
                ["2", "12/25/2018", "2315"],
                ["3", "12/26/2018", "1832"]
            ],
        )
        ```

    === "exposed_type = SaleRow"
        ```python
        [
            SaleRow("12/24/2018", 1550),
            SaleRow("12/25/2018", 2315),
            SaleRow("12/26/2018", 1832),
        ]
        ```

When write data to a SQL Table data node, the `SQLTableDataNode.write()^` method can take several datatype as the input:

- list of lists or list of tuples
- numpy array
- dictionary, or list of dictionaries
- pandas dataframes

Assume that the "ID" column is the auto-increment primary key. The following examples will write to the SQL Table data
node:

!!! example "`data_node.write()` examples"

    === "list"

        ```python
        # write a list of lists
        data_node.write(
            [
                ["12/24/2018", 1550],
                ["12/25/2018", 2315],
                ["12/26/2018", 1832],
            ]
        )

        # or write a list of tuples
        data_node.write(
            [
                ("12/24/2018", 1550),
                ("12/25/2018", 2315),
                ("12/26/2018", 1832),
            ]
        )
        ```

    === "numpy array"

        ```python
        data = np.array(
            [
                ["12/24/2018", 1550],
                ["12/25/2018", 2315],
                ["12/26/2018", 1832],
            ]
        )

        data_node.write(data)
        ```

    === "dictionary"

        ```python
        # write 1 record to the SQL table
        data_node.write(
            {"date": "12/24/2018", "nb_sales": 1550}
        )

        # write multile records using a list of dictionaries
        data_node.write(
            [
                {"date": "12/24/2018", "nb_sales": 1550},
                {"date": "12/25/2018", "nb_sales": 2315},
                {"date": "12/26/2018", "nb_sales": 1832},
            ]
        )
        ```

    === "pandas dataframes"

        ```python
        data = pandas.DataFrame(
            [
                {"date": "12/24/2018", "nb_sales": 1550},
                {"date": "12/25/2018", "nb_sales": 2315},
                {"date": "12/26/2018", "nb_sales": 1832},
            ]
        )

        data_node.write(data)
        ```

## SQL

A SQL data node is designed to give the user more flexibility on how to read and write to SQL table (or multiple SQL tables).

Let's consider the `orders_cfg` in [`my_config.py`](https://github.com/Avaiga/taipy-doc/blob/develop/docs/manuals/core/my_config.py) which configures a SQL data node.

When read from a SQL data node, Taipy executes the read query and returns the data of the SQL file based on _exposed_type_ parameter:

-   The _exposed_type_ parameter of `orders_cfg` is undefined, therefore it takes the default value as "pandas". Check out [SQL Data Node configuration](../config/data-node-config.md#sql) for more details on _exposed_type_.
-   The _read_query_ of `orders_cfg` is
    ```sql
    SELECT orders.ID, orders.date, products.price, orders.number_of_products
    FROM orders INNER JOIN products
    ON orders.product_id=products.ID
    ```
-   When read from the SQL data node using `data_node.read()` method, Taipy will execute the above query and return a `pandas.DataFrame` represents the "orders" table inner join with the "products" table.

!!! example "A selection from the "orders" table"

    | ID | date       | product_id | number_of_products |
    |----|------------|------------|--------------------|
    | 1  | 01/05/2019 |          2 |                200 |
    | 2  | 01/05/2019 |          3 |                450 |
    | 3  | 01/05/2019 |          5 |                350 |
    | 4  | 01/06/2019 |          1 |                520 |
    | 5  | 01/06/2019 |          3 |                250 |
    | 6  | 01/07/2019 |          2 |                630 |
    | 7  | 01/07/2019 |          4 |                480 |

!!! example "A selection from the "products" table"

    | ID | price | description |
    |----|-------|-------------|
    | 1  |    30 | foo product |
    | 2  |    50 | bar product |
    | 3  |    25 | foo product |
    | 4  |    60 | bar product |
    | 5  |    40 | foo product |

!!! example "`data_node.read()` returns"

    ```python
    pandas.DataFrame
    (
            ID         date   price   number_of_products
        0   1   01/05/2019      50                 200
        1   2   01/05/2019      25                 450
        2   3   01/05/2019      40                 350
        3   4   01/06/2019      30                 520
        4   5   01/06/2019      25                 250
        5   6   01/07/2019      50                 630
        6   7   01/07/2019      60                 480
    )
    ```

When write to a SQL data node, Taipy will first pass the data to _write_query_builder_ and then execute a list of queries returned by the query builder:

-   The _write_query_builder_ parameter of `orders_cfg` in this example is defined as the `write_orders_plan()` method.
-   After being called with the write data as a `pd.DataFrame`, the `write_orders_plan()` method will return a list of SQL queries.
-   The first query deletes all records from "orders" table.
-   The following query will insert a list of records to the "orders" table according to the data, assume that "ID" column in "orders" table is the auto-increment primary key.

!!! example "`data_node.write()`"

    ```python
    data = pandas.DataFrame(
        [
            {"date": "01/08/2019", "product_id": 1 "number_of_products": 450},
            {"date": "01/08/2019", "product_id": 3 "number_of_products": 320},
            {"date": "01/08/2019", "product_id": 4 "number_of_products": 350},
        ]
    )

    data_node.write(data)
    ```

    The "orders" table after being written:

    | ID | date       | product_id | number_of_products |
    |----|------------|------------|--------------------|
    | 8  | 01/08/2019 |          1 |                450 |
    | 9  | 01/08/2019 |          3 |                320 |
    | 10 | 01/08/2019 |          4 |                350 |

## JSON

When read from a JSON data node, Taipy will return a dictionary or a list based on the format of the JSON file.

When write data to a JSON data node, the `JSONDataNode.write()^` method can take list, dictionary, or list of dictionaries as the input.

In JSON, values must be one of the following data types:

- A string
- A number
- An object (embedded JSON object)
- An array
- A boolean
- `null`

However, the content of a JSON data node can vary. By default, JSON data node provided by Taipy can also encode and decode:

- Python [`enum.Enum`](https://docs.python.org/3/library/enum.html).
- A [`datetime.datetime`](https://docs.python.org/3/library/datetime.html#datetime-objects) object.
- A [dataclass](https://docs.python.org/3/library/dataclasses.html) object.

For the example in this section, assume that `sales_history_cfg` in [`my_config.py`](https://github.com/Avaiga/taipy-doc/blob/develop/docs/manuals/core/my_config.py)
is a _JSON_ data node configuration with `default_path="path/sales.json"`.

!!! example "Read and write from a JSON data node using default _encoder_ and _decoder_"

    === "Write dictionaries"

        ```python
        data = [
            {"date": "12/24/2018", "nb_sales": 1550},
            {"date": "12/25/2018", "nb_sales": 2315},
            {"date": "12/26/2018", "nb_sales": 1832},
        ]
        data_node.write(data)
        ```

        results in:

        ```json
        [
            {"date": "12/24/2018", "nb_sales": 1550},
            {"date": "12/25/2018", "nb_sales": 2315},
            {"date": "12/26/2018", "nb_sales": 1832},
        ]
        ```

    === "Write datetime.datetime"

        ```python
        from datetime import datetime

        data = [
            {"date": datetime.datetime(2018, 12, 24), "nb_sales": 1550},
            {"date": datetime.datetime(2018, 12, 25), "nb_sales": 2315},
            {"date": datetime.datetime(2018, 12, 26), "nb_sales": 1832},
        ]
        data_node.write(data)
        ```

        results in:

        ```json
        [
            {"date": {"__type__": "Datetime", "__value__": "2018-12-24T00:00:00"}, "nb_sales": 1550},
            {"date": {"__type__": "Datetime", "__value__": "2018-12-24T00:00:00"}, "nb_sales": 2315},
            {"date": {"__type__": "Datetime", "__value__": "2018-12-24T00:00:00"}, "nb_sales": 1832},
        ]
        ```

        The read method will return a list of dictionaries, with "date" are `datetime.datetime` as `data` when written.

    === "Write enum.Enum"

        ```python
        from enum import Enum

        class SaleRank(Enum):
            A = 2000
            B = 1800
            C = 1500
            D = 1200
            F = 1000

        data = [
            {"date": "12/24/2018", "nb_sales": SaleRank.C},
            {"date": "12/25/2018", "nb_sales": SaleRank.A},
            {"date": "12/26/2018", "nb_sales": SaleRank.B},
        ]
        data_node.write(data)
        ```

        results in:

        ```json
        [
            {"date": "12/24/2018", "nb_sales": {"__type__": "Enum-SaleRank-C", "__value__": 1500}},
            {"date": "12/25/2018", "nb_sales": {"__type__": "Enum-SaleRank-A", "__value__": 2000}},
            {"date": "12/26/2018", "nb_sales": {"__type__": "Enum-SaleRank-B", "__value__": 1800}},
        ]
        ```

        The read method will return a list of dictionaries, with "nb_sales" are Enum.enum as `data` when written.

    === "Write dataclass object"

        ```python
        from dataclasses import dataclass

        @dataclass
        class SaleRow:
            date: str
            nb_sales: int

        data = [
            SaleRow("12/24/2018", 1550),
            SaleRow("12/25/2018", 2315),
            SaleRow("12/26/2018", 1832),
        ]
        data_node.write(data)
        ```

        results in:

        ```json
        [
            {"__type__": "dataclass-SaleRow", "__value__": {"date": "12/24/2018", "nb_sales": 1550}},
            {"__type__": "dataclass-SaleRow", "__value__": {"date": "12/25/2018", "nb_sales": 2315}},
            {"__type__": "dataclass-SaleRow", "__value__": {"date": "12/26/2018", "nb_sales": 1832}},
        ]
        ```

        The read method will return a list of SaleRow objects as `data` when written.

You can also specify custom JSON _**encoder**_ and _**decoder**_ to handle different data types. Check out [JSON Data Node
configuration](../config/data-node-config.md#json) for more details on how to config custom JSON _**encoder**_ and _**decoder**_.

## Mongo collection

When read from a Mongo collection data node, Taipy will return a list of objects as instances of a document class defined by _**custom_document**_.

When write data to a Mongo collection data node, the `MongoCollectionDataNode.write()^` method takes a list of objects as instances of a document class
defined by _**custom_document**_ as the input.

By default, Mongo collection data node uses `taipy.core.DefaultCustomDocument` as the document class. A `DefaultCustomDocument` can have any attribute,
however, the type of the value should be supported by MongoDB, including but not limited to:

- Boolean, integers, and floating-point numbers.
- String.
- Object (embedded document object).
- Arrays − arrays or list or multiple values.

For the example in this section, assume that `sales_history_cfg` in [`my_config.py`](https://github.com/Avaiga/taipy-doc/blob/develop/docs/manuals/core/my_config.py)
is a _Mongo collection_ data node configuration.

Check out [MongoDB supported data types](https://www.mongodb.com/docs/manual/reference/bson-types/) for more details.

!!! example "Read and write from a Mongo collection data node using default document class"

    ```python
    from taipy.core import DefaultCustomDocument

    data = [
        DefaultCustomDocument(date="12/24/2018", nb_sales=1550),
        DefaultCustomDocument(date="12/25/2018", nb_sales=2315),
        DefaultCustomDocument(date="12/26/2018", nb_sales=1832),
    ]
    data_node.write(data)
    ```

    will write 3 documents to MongoDB:

    ```json
    [
        {"_id": ObjectId("634cd1b3383279c68cee1c21"), "date": "12/24/2018", "nb_sales": 1550},
        {"_id": ObjectId("634cd1b3383279c68cee1c22"), "date": "12/25/2018", "nb_sales": 2315},
        {"_id": ObjectId("634cd1b3383279c68cee1c23"), "date": "12/26/2018", "nb_sales": 1832},
    ]
    ```

    The read method will return a list of DefaultCustomDocument objects, including "_id" attribute.

You can also specify custom document class to handle specific attribute, encode and decode data when reading and writing to the Mongo collection.

Check out [Mongo collection Data Node configuration](../config/data-node-config.md#mongo-collection) for more details on how to config a custom
document class.

## Generic

A _Generic_ data node has the read and the write functions defined by the user:

-   When read from a generic data node, Taipy runs the function defined by *read_fct* with parameters defined by *read_fct_params*.
-   When write to a generic data node, Taipy runs the function defined by *write_fct* with parameters defined by *write_fct_params*.

## In memory

Since an _In memory_ data node stores data in RAM as a Python variable, the read / write methods are rather straightforward.

When read from an In memory data node, Taipy returns whichever data stored in RAM corresponding to the data node.

Correspondingly, In memory data node can write any data object that is valid data for a Python variable.

!!! Warning

    Since the data is stored in memory, it cannot be used in a multiprocess environment. (See [Job configuration](job-config.md#standalone) for more details).


# Filter read results

It is also possible to partially read the contents of data nodes, which comes in handy when dealing with large amounts
of data.
This can be achieved by providing an operator, a Tuple of (*field_name*, *value*, *comparison_operator*),
or a list of operators to the `DataNode.filter()^` method:

```python linenums="1"
data_node.filter(
    [("field_name", 14, Operator.EQUAL), ("field_name", 10, Operator.EQUAL)],
    JoinOperator.OR
)
```

If a list of operators is provided, it is necessary to provide a join operator that will be
used to combine the filtered results from the operators.

It is also possible to use pandas style filtering:

```python linenums="1"
temp_data = data_node["field_name"]
temp_data[(temp_data == 14) | (temp_data == 10)]
```

!!! Warning

    For now, the `DataNode.filter()^` method is only implemented for `CSVDataNode^`, `ExcelDataNode^`,
    `SQLTableDataNode^`, `SQLDataNode` with `"pandas"` as the _**exposed_type**_ value.

# Get parent scenarios, pipelines and tasks

To get the parent entities of a data node (scenarios or pipelines or tasks) you can use either the method
`DataNode.get_parents()^` or the function `taipy.get_parents()^`. Both return the parents of the data node.

!!! Example

    ```python linenums="1"
    import taipy as tp
    import my_config

    # Create a scenario from a config
    scenario = tp.create_scenario(my_config.monthly_scenario_cfg)

    # Retrieve a data node
    data_node = scenario.sales_history

    # Retrieve the parent entities of the data node
    parent_entities = data_node.get_parents()
    # {'scenarios': [Scenario 1], 'pipelines': [Pipeline 1], 'tasks': [Task 1]}

    # Retrieve the parent entities of the data node
    tp.get_parents(data_node)
    # {'scenarios': [Scenario 1], 'pipelines': [Pipeline 1], 'tasks': [Task 1]}
    ```

[:material-arrow-right: The next section shows the scheduling and job execution](scheduling-and-job-execution.md).<|MERGE_RESOLUTION|>--- conflicted
+++ resolved
@@ -123,32 +123,6 @@
     data_node.read()
     ```
 
-<<<<<<< HEAD
-It is also possible to partially read the contents of data nodes, which comes in handy when dealing with large amounts
-of data.
-This can be achieved by providing an operator, a Tuple of (*field_name*, *value*, *comparison_operator*),
-or a list of operators to the `DataNode.filter()^` method:
-
-```python linenums="1"
-data_node.filter(
-    [("field_name", 14, Operator.EQUAL), ("field_name", 10, Operator.EQUAL)],
-    JoinOperator.OR))
-```
-
-If a list of operators is provided, it is necessary to provide a join operator that will be
-used to combine the filtered results from the operators.
-
-It is also possible to use pandas style filtering:
-
-```python linenums="1"
-temp_data = data_node["field_name"]
-temp_data[(temp_data == 14) | (temp_data == 10)]
-```
-
-# Write data node
-
-=======
->>>>>>> 530e757b
 To write some data on the data node, like the output of a task, you can use the `DataNode.write()^` method. The
 method takes a data object (string, dictionary, lists, numpy arrays, pandas dataframes, etc. based on the data node type and its exposed type)
 as a parameter and writes it on the data node:
