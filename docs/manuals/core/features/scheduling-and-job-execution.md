# Submit a scenario or pipeline

To execute a scenario, you need to call the
[`tp.submit`](../../../reference/#taipy.core.taipy.submit) method:
```python linenums="1"
import taipy as tp
from config import *

scenario = tp.create_scenario(monthly_scenario_cfg)

tp.submit(scenario)
```
In line 4, we create a new scenario from a scenario configuration. In line 6, we submit the scenario for execution.
The `submit` method triggers the submission of all the scenario's pipelines. Then each task of each pipeline will be
submitted.

!!! Note "Other syntax."
    To submit a scenario, you can also use the method
    [`scenario.submit()`](../../../reference/#taipy.core.scenario.scenario.Scenario.submit):
    ```python linenums="1"
        import taipy as tp
        from config import *

        scenario = tp.create_scenario(monthly_scenario_cfg)
        pipeline = scenario.sales_pipeline
        scenario.submit()
        pipeline.submit()
    ```

You can also submit just a single pipeline with the same [`tp.submit`](../../../reference/#taipy.core.taipy.submit)
method:

```python linenums="1"
import taipy as tp
from config import *

scenario = tp.create_scenario(monthly_scenario_cfg)
pipeline = scenario.sales_pipeline
tp.submit(pipeline)
```
In line 5, we retrieve the pipeline named `sales_pipeline` from the created scenario. In line 6, we submit only this
pipeline for execution. The `tp.submit()` method triggers the submission of all the pipeline's tasks.

!!! Note "Other syntax."
    To submit a pipeline, you can also use the method
    [`pipeline.submit()`](../../../reference/#taipy.core.pipeline.pipeline.Pipeline.submit):
    ```python linenums="1"
        import taipy as tp
        from config import *

        scenario = tp.create_scenario(monthly_scenario_cfg)
        pipeline = scenario.sales_pipeline
        pipeline.submit()
    ```

# Job

Each time a task is submitted (through a scenario or a pipeline submission), a new
[`Job`](../../../reference/#taipy.core.job.job.Job) entity is instantiated.

## Job attributes

Here is the list of job attributes:

<<<<<<< HEAD
-   `task`: The [Task](../concepts/task.md) of the [Job](../concepts/job.md).
-   `force`: If True, the execution of the task is forced.
-   `creation_date`: The date of the creation of the Job with the status `SUBMITTED`.
-   `status`: The status of the [Job](../concepts/job.md).
-   `exceptions`: The exceptions handled during the execution of the [Jobs](../concepts/job.md).
=======
- `task`: The [Task](../concepts/task.md) of the [Job](../concepts/job.md).
- `force`: The force attribute is `True` if the execution of the job has been forced.
- `creation_date`: The date of the creation of the Job with the status `SUBMITTED`.
- `status`: The status of the [Job](../concepts/job.md).
- `exceptions`: The exceptions handled during the execution of the [Jobs](../concepts/job.md).
>>>>>>> 37e415fe

## Job Status

-   `SUBMITTED`: The job is created but not enqueue for execution.
-   `BLOCKED`: The job is blocked by inputs not ready.
-   `PENDING`: The job is waiting for execution.
-   `RUNNING`: The job is being executing.
-   `CANCELLED`: The job was cancelled by user.
-   `FAILED`: The job failed due to timeout or execution error.
-   `COMPLETED`: The job execution is done and outputs were writen.
-   `SKIPPED`: The job was and will not be executed.

## Get/Delete Job

[Jobs](../concepts/job.md) are created when a task is submitted.

You can get all of them with [`taipy.get_jobs()`](../../../reference/#taipy.core.get_jobs). You can also get the latest
[Job](../concepts/job.md) of a [Task](../concepts/task.md) with
[`taipy.get_latest_job(task)`](../../reference/#taipy.core.get_latest_job).
You can also get a job from its id by using the [`taipy.get()`](../../../reference/#taipy.core.get).

A [Job](../concepts/job.md)  can be deleted using the
[`taipy.delete_job(job)`](../../../reference/#taipy.core.delete_job) method. You can also delete all jobs with
[`taipy.delete_jobs()`](../../../reference/#taipy.core.delete_jobs).

Delete a [Job](../concepts/job.md) can raise an `JobNotDeletedException` if the status of the
[Job](../concepts/job.md) is not `SKIPPED`, `COMPLETED` or `FAILED`. You can overcome this behaviour by forcing the
deletion with the _force_ parameter set to `True`: `tp.delete_job(job, force=True)`.

!!! Example

```python linenums="1"
    import taipy as tp

    def double(nb):
        return nb * 2

    print(f'(1) Number of job: {len(tp.get_jobs())}.')

    # Create a task then submit it.
    input_data_node_config = tp.configure_data_node("input", default_value=21)
    output_data_node_config = tp.configure_data_node("output")
    task_config = tp.configure_task("double_task", double)
    scenario_config = tp.configure_scenario_from_tasks("my_scenario", [task_config])
    scenario = tp.create_scenario(scenario_config)
    tp.submit(scenario)

    # Retrieve all jobs.
    print(f'(2) Number of job: {len(tp.get_jobs())}.')

    # Get the latest created job of a Task.
    tp.get_latest_job(scenario.double_task)

    # Then delete it.
    tp.delete_job(scenario.double_task)
    print(f'(3) Number of job: {len(tp.get_jobs())}.')
```

This example will produce the following output:

```
    (1) Number of job: 0.
    (2) Number of job: 1.
    (3) Number of job: 0.
```

# Subscribe to job execution

After each [Task](../concepts/task.md) execution, you can be notified by subscribing to a
[Pipeline](../concepts/pipeline.md) or a [Scenario](../concepts/scenario.md).

You will be notified for each scenario or pipeline by default, except if you specify one as a target.

If you want a function named `my_function` to be called on each task execution of all scenarios, use
`tp.subscribe_scenario(my_function)`.
You can use `tp.subscribe_pipeline(my_function)` to work at the pipeline level.

If you want your function `my_function` to be called for each task of a scenario called `my_scenario`, you should call
`tp.subscribe_scenario(my_function, my_scenario)`. It is similar in the context of pipelines: to be notified on a given
pipeline stored in `my_pipeline`, you must call `tp.subscribe_pipeline(my_function, my_pipeline)`.

You can also unsubscribe to scenarios by using `tp.unsubscribe_scenario(function)`
or `tp.unsubscribe_pipeline(function)` for pipelines. Same as for subscription, the unsubscription can be global,
or you can specify the scenario or pipeline by passing it as a parameter.

!!! Example
```python linenums="1"
import taipy as tp

        def do_nothing():
            ...

        def my_global_subscriber(scenario, job):
            print(f"Called from my_global_subscriber from scenario '{scenario.config_id}' and job for task '{job.task.config_id}'.")

        def my_subscriber(scenario, job):
            print(f"Called from my_subscriber from scenario '{scenario.config_id}' and job for task '{job.task.config_id}'.")

        task_1 = tp.configure_task("my_task_1", do_nothing)
        task_2 = tp.configure_task("my_task_2", do_nothing)
        scenario_1 = tp.configure_scenario_from_tasks("my_scenario", [task, task])
        scenario_2 = tp.configure_scenario_from_tasks("my_scenario", [task, task])

        tp.subscribe_scenario(my_global_subscriber)  # Global subscription
        tp.subscribe_scenario(my_subscriber, scenario_1)  # Subscribe only on one scenario

        print('Submit: scenario_1')
        tp.submit(scenario_1)
        print('Submit: scenario_2')

        print('Unsubscribe to my_global_subscriber for scenario_1')
        tp.unsubscribe_scenario(my_global_subscriber, scenario_1)
        print('Submit: scenario_1)
        tp.submit(scenario_1)
```

This example will produce the following output:

```
    Submit: scenario_1
    Called from my_global_subscriber from scenario 'my_scenario_1' and job for task 'my_task_1'.
    Called from my_subscriber from scenario 'my_scenario_1' and job for task 'my_task_1'.
    Called from my_subscriber from scenario 'my_scenario_1' and job for task 'my_task_2'.
    Submit: scenario_2
    Called from my_global_subscriber from scenario 'my_scenario_2' and job for task 'my_task_1'.
    Unsubscribe to my_global_subscriber for scenario_1
    Submit: scenario_1
    Called from my_subscriber from scenario 'my_scenario_1' and job for task 'my_task_1'.
    Called from my_subscriber from scenario 'my_scenario_1' and job for task 'my_task_2'.
```<|MERGE_RESOLUTION|>--- conflicted
+++ resolved
@@ -62,19 +62,11 @@
 
 Here is the list of job attributes:
 
-<<<<<<< HEAD
--   `task`: The [Task](../concepts/task.md) of the [Job](../concepts/job.md).
--   `force`: If True, the execution of the task is forced.
--   `creation_date`: The date of the creation of the Job with the status `SUBMITTED`.
--   `status`: The status of the [Job](../concepts/job.md).
--   `exceptions`: The exceptions handled during the execution of the [Jobs](../concepts/job.md).
-=======
 - `task`: The [Task](../concepts/task.md) of the [Job](../concepts/job.md).
 - `force`: The force attribute is `True` if the execution of the job has been forced.
 - `creation_date`: The date of the creation of the Job with the status `SUBMITTED`.
 - `status`: The status of the [Job](../concepts/job.md).
 - `exceptions`: The exceptions handled during the execution of the [Jobs](../concepts/job.md).
->>>>>>> 37e415fe
 
 ## Job Status
 
