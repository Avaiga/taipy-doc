A pipeline configuration is necessary to instantiate a [Pipeline](../concepts/pipeline.md). To create a
[`PipelineConfig`](../../../reference/#taipy.core.config.pipeline_config.PipelineConfig) you can use
the `taipy.configure_pipeline()^` method with the following parameters:

<<<<<<< HEAD
- `id`: The id of this new pipeline configuration. This id is **mandatory** and must be a unique valid Python variable name.
- `tasks`: The list of tasks configurations.
- `properties`: The dictionary of additional properties.
=======
- _id_: The id of this new pipeline configuration. This id is **mandatory** and must be a unique valid Python
    variable name.
- _tasks_: The list of tasks configurations.
- _properties_: A dictionary of additional properties.
>>>>>>> cf2115bb

Here is a simple example using the task configuration `task_config` created in the previous example:

```python linenums="1"
import taipy as tp

pipeline_config = tp.configure_pipeline("multiply_pipeline", [task_config])
```

On this example, we create a pipeline config which is made of a single task configuration created
in the previous example.

[:material-arrow-right: Next section introduces the scenario configuration](scenario-config.md).<|MERGE_RESOLUTION|>--- conflicted
+++ resolved
@@ -2,16 +2,9 @@
 [`PipelineConfig`](../../../reference/#taipy.core.config.pipeline_config.PipelineConfig) you can use
 the `taipy.configure_pipeline()^` method with the following parameters:
 
-<<<<<<< HEAD
-- `id`: The id of this new pipeline configuration. This id is **mandatory** and must be a unique valid Python variable name.
-- `tasks`: The list of tasks configurations.
-- `properties`: The dictionary of additional properties.
-=======
-- _id_: The id of this new pipeline configuration. This id is **mandatory** and must be a unique valid Python
-    variable name.
+- _id_: The id of this new pipeline configuration. This id is **mandatory** and must be a unique valid Python variable name.
 - _tasks_: The list of tasks configurations.
 - _properties_: A dictionary of additional properties.
->>>>>>> cf2115bb
 
 Here is a simple example using the task configuration `task_config` created in the previous example:
 
