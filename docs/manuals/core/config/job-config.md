--- conflicted
+++ resolved
@@ -113,7 +113,7 @@
     mode = "airflow"
     ```
 
-By default, Taipy is connected to Airflow on `localhost:8080`. You can change it by:
+By default, Taipy is connected to Airflow on [localhost:8080](http://localhost:8080). You can change it by:
 
 === "Python configuration"
 
@@ -137,13 +137,8 @@
     hostname = "my_remote_airflow:port"
     ```
 
-<<<<<<< HEAD
-By default, Airflow creates a local folder _.airflow_ to store its dependencies.
-You can change this location with the **airflow_folder** config:
-=======
-Taipy _jobs_ are converted in Airflow _DAG_ through the Airflow DAG Folder.
-By default, this folder is `.dags`, but you can update it by:
->>>>>>> 31075500
+Taipy `Job^` are converted in Airflow _DAG_ through the Airflow DAG Folder.
+By default, this folder is _.dags_, but you can update it by:
 
 === "Python configuration"
 
@@ -173,14 +168,10 @@
     If Taipy and Airflow are not on the same machine or if Airflow uses remote workers, you must make
     sure that this folder is mounted in a shared mode.
 
-<<<<<<< HEAD
-By default, Taipy is connected to Airflow on [localhost:8080](http://localhost:8080). You can change it by:
-=======
 Airflow can take time before loading _DAGS_.
 In order to wait for Airflow to be ready to schedule tasks, Taipy requests the scheduling several times
 until the request is actually accepted.
 Depending on your Airflow configuration, you can update the number of retries:
->>>>>>> 31075500
 
 === "Python configuration"
 
@@ -204,12 +195,7 @@
     airflow_api_retry = "10:int"
     ```
 
-<<<<<<< HEAD
-Taipy `Job^` are converted in Airflow _DAG_ through the Airflow DAG Folder.
-By default, this folder is _.dags_, but you can update it by:
-=======
 Before executing a task, Airflow checks if its inputs are ready every 20 seconds by default. You can update the number of seconds between each check by:
->>>>>>> 31075500
 
 === "Python configuration"
 
