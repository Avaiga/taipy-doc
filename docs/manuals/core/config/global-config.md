--- conflicted
+++ resolved
@@ -4,19 +4,12 @@
 
 Here are the optional configurable properties:
 
-<<<<<<< HEAD
--   `root_folder`: The path of the base folder for the taipy application. Default value is "./taipy/".
--   `storage_folder`: The folder name used to store Taipy data. Default value is ".data/". It is used in conjunction with the root_folder field. That means the storage path is <root_folder><storage_folder> (Default path is "./taipy/.data/").
--   `clean_entities_enabled`: The field to activate/deactivate the clean entities feature. Default value is false.
--   `properties`: The dictionary of additional properties.
-=======
 - `root_folder`: The path of the base folder for the taipy application. Default value is "./taipy/".
 - `storage_folder`: The folder name used to store Taipy data. Default value is ".data/".
 It is used in conjunction with the root_folder field. That means the storage path is <root_folder><storage_folder>
 (Default path is "./taipy/.data/").
 - `clean_entities_enabled`: The field to activate/deactivate the clean entities feature. Default value is false.
 - `properties`: The dictionary of additional properties.
->>>>>>> 37e415fe
 
 ```python linenums="1"
     import taipy as tp
