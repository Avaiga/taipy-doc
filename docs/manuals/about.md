# About Taipy's User Manual

This User Manual covers all the topics and concepts that you can find in Taipy.
For each topic, we are trying to provide as many examples as possible so that
you as a Taipy user can perform a specific task.

If you are just starting with Taipy, you may want to look at the [Getting Started document](../getting_started/installation.md)
in order to see a step-by-step example of a complete Taipy application.


## Graphical User Interface

Taipy comes with a package (`taipy.gui^`) that allows for building user interfaces. The
Graphical User Interface (GUI) section will provide you with all the information
you need to create pages that you can display and interact with.

[:material-arrow-right: GUI user manual](gui/index.md)

## Taipy Core - `taipy.core`

<<<<<<< HEAD
The `taipy.core^` package is a python library made to create complete back-end applications
around decision-making
algorithms. It provides the necessary tools to help data scientists transform their algorithms into a complete
back-end application, so they can quickly and easily put it into their end user's hands. Thanks to Taipy core, data
scientists are more autonomous. They can focus on their core skills: building the best algorithms to solve their
business problems.
=======
The Taipy Core package is a python library made to build powerful and customized data-driven back-end applications.
It provides the necessary tools to help data scientists transform their algorithms into a complete
back-end application.
>>>>>>> 6c00b23e

Taipy Core brings algorithm management to another level: algorithms are now connected to the end-user through
user-defined scenarios, interactive data, smart scheduling, etc.


[:material-arrow-right: Definition of Taipy Core concepts](core/concepts/index.md),

[:material-arrow-right: Documentation on Taipy Core configuration](core/config/index.md),

<<<<<<< HEAD
## Graphical User Interface (GUI) - `taipy.gui`

The `taipy.gui^` package allows you to design an effective Graphic User Interface.
It provides many interactive widgets, controls, and presentative elements to enhance the
user’s experience.
=======
[:material-arrow-right: Description of Taipy Core entities](core/entities/index.md)

>>>>>>> 6c00b23e

## Taipy Rest

TODO

## Deployment

[:material-arrow-right: Heroku Deployment manual](deployment/heroku/getting-started.md)<|MERGE_RESOLUTION|>--- conflicted
+++ resolved
@@ -8,28 +8,11 @@
 in order to see a step-by-step example of a complete Taipy application.
 
 
-## Graphical User Interface
-
-Taipy comes with a package (`taipy.gui^`) that allows for building user interfaces. The
-Graphical User Interface (GUI) section will provide you with all the information
-you need to create pages that you can display and interact with.
-
-[:material-arrow-right: GUI user manual](gui/index.md)
-
 ## Taipy Core - `taipy.core`
 
-<<<<<<< HEAD
-The `taipy.core^` package is a python library made to create complete back-end applications
-around decision-making
-algorithms. It provides the necessary tools to help data scientists transform their algorithms into a complete
-back-end application, so they can quickly and easily put it into their end user's hands. Thanks to Taipy core, data
-scientists are more autonomous. They can focus on their core skills: building the best algorithms to solve their
-business problems.
-=======
-The Taipy Core package is a python library made to build powerful and customized data-driven back-end applications.
+The `taipy.core^` package is a Python library made to build powerful and customized data-driven back-end applications.
 It provides the necessary tools to help data scientists transform their algorithms into a complete
 back-end application.
->>>>>>> 6c00b23e
 
 Taipy Core brings algorithm management to another level: algorithms are now connected to the end-user through
 user-defined scenarios, interactive data, smart scheduling, etc.
@@ -39,16 +22,15 @@
 
 [:material-arrow-right: Documentation on Taipy Core configuration](core/config/index.md),
 
-<<<<<<< HEAD
+[:material-arrow-right: Description of Taipy Core entities](core/entities/index.md)
+
 ## Graphical User Interface (GUI) - `taipy.gui`
 
 The `taipy.gui^` package allows you to design an effective Graphic User Interface.
 It provides many interactive widgets, controls, and presentative elements to enhance the
 user’s experience.
-=======
-[:material-arrow-right: Description of Taipy Core entities](core/entities/index.md)
 
->>>>>>> 6c00b23e
+[:material-arrow-right: GUI user manual](gui/index.md)
 
 ## Taipy Rest
 
