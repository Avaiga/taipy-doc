# Deploy a Taipy application based on git with Heroku

## Prerequisite

- Minimal knowledge in Git.
- Git should be installed, otherwise check [the official documentation](https://git-scm.com/downloads).
- [:material-arrow-right: Prepare your Taipy application](../prepare-taipy-for-deployment.md)
- [:material-arrow-right: Set up your Heroku environment](setup.md)

## 1. Add version control on your application

**Note:** This step is necessary only if your application doesn't already use Git.

```
git init
git config [--global] user.name "Full Name"
git config [--global] user.email "email@address.com"
git add .
git commit -m "My first commit"
```

## 2. Prepare your stack

To be able to run your app, Heroku will need the following files:

<<<<<<< HEAD
- `runtime.txt`: the version of Python you want to use. You can find the list of available versions at [Heroku supported versions of Python](https://devcenter.heroku.com/articles/python-support#supported-runtimes).
=======
- `runtime.txt`: The version of Python you want to use. You can find the list of available version at [Heroku supported versions of Python](https://devcenter.heroku.com/articles/python-support#supported-runtimes).
>>>>>>> d5c31a91

    For example, put in your `runtime.txt`:
    ```
    python-3.9.10
    ```

    Now you should save this file in your git repository by doing:
    ```
    git add runtime.txt
    git commit -m "Add Heroku runtime requirement"
    ```

- `Procfile`: The command launched by Heroku to start your application.

    If your entrypoint file is `main.py`, put in your `Procfile`:
    ```
    web: python main.py
    ```

    Now you should save this file in your git repository by doing:
    ```
    git add Procfile
    git commit -m "Add Heroku Procfile requirement"
    ```

<<<<<<< HEAD
- `requirements.txt`: your dependencies file. See [Virtual environments](https://docs.python.org/3/tutorial/venv.html) for more details.
=======
- `requirements.txt`: The dependency file. See [Virtual environments](https://docs.python.org/3/tutorial/venv.html) for details.
>>>>>>> d5c31a91

    **Note:** If you already have a `requirements.txt` file up to date in your Git, you can ignore this step.

    You can create this file by dumping all your dependencies then commit the file by doing:
    ```
    pip freeze > requirements.txt
    git add requirements.txt
    git commit -m "Add dependencies file"
    ```

## 3. Deployment

In our example, we use the name `my-taipy-app` for our application. On Heroku, this name should be unique. So you should replace it everywhere by a custom value.

```
heroku login
heroku create my-taipy-app
heroku git:remote -a <my-taipy-app>
heroku config:set CLIENT_URL="https://<my-taipy-app>.herokuapp.com" -a <my-taipy-app>
git push heroku main
```

**Note:** This example works if you are working on the `main` branch. If you are working on another branch
you should probably do `git push heroku my-branch:main` [check the official Heroku doc](https://devcenter.heroku.com/articles/git#deploying-from-a-branch-besides-main).

## 4. Check your deployment

You can go on the url `https://<my-taipy-app>.herokuapp.com` with your browser or run `heroku open -a <my-taipy-app>`. Your application should be deployed correctly.

## 5. Clean your resources

Remove the Heroku application: `heroku apps:destroy <my-taipy-app> --confirm <my-taipy-app>`<|MERGE_RESOLUTION|>--- conflicted
+++ resolved
@@ -23,11 +23,7 @@
 
 To be able to run your app, Heroku will need the following files:
 
-<<<<<<< HEAD
-- `runtime.txt`: the version of Python you want to use. You can find the list of available versions at [Heroku supported versions of Python](https://devcenter.heroku.com/articles/python-support#supported-runtimes).
-=======
-- `runtime.txt`: The version of Python you want to use. You can find the list of available version at [Heroku supported versions of Python](https://devcenter.heroku.com/articles/python-support#supported-runtimes).
->>>>>>> d5c31a91
+- `runtime.txt`: The version of Python you want to use. You can find the list of available versions at [Heroku supported versions of Python](https://devcenter.heroku.com/articles/python-support#supported-runtimes).
 
     For example, put in your `runtime.txt`:
     ```
@@ -53,11 +49,7 @@
     git commit -m "Add Heroku Procfile requirement"
     ```
 
-<<<<<<< HEAD
-- `requirements.txt`: your dependencies file. See [Virtual environments](https://docs.python.org/3/tutorial/venv.html) for more details.
-=======
 - `requirements.txt`: The dependency file. See [Virtual environments](https://docs.python.org/3/tutorial/venv.html) for details.
->>>>>>> d5c31a91
 
     **Note:** If you already have a `requirements.txt` file up to date in your Git, you can ignore this step.
 
