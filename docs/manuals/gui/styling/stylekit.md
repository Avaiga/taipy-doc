--- conflicted
+++ resolved
@@ -202,16 +202,11 @@
 | *bg-success*             | Uses [*--color-success*](#p-color-success) for the background color. |
 | *color-background*       | Uses [*--color-background*](#p-color-background) for the text color. |
 | *bg-background*          | Uses [*--color-background*](#p-color-background) for the background color. |
+| *bg-background*          | Uses [*--color-background*](#p-color-background) for the background color. |
 | *color-background-light* | Uses [*--color-background-light*](#p-color-background-light) for the text color. |
-<<<<<<< HEAD
 | *bg-background-light*       | Uses [*--color-background-light*](#p-color-background-light) for the background color. |
 | *color-background-dark*  | Uses [*--color-background-dark*](#p-color-background-dark) for the text color. |
 | *bg-background-dark*        | Uses [*--color-background-dark*](#p-color-background-dark) for the background color. |
-=======
-| *bg-background-light*    | Uses [*--color-background-light*](#p-color-background-light) for the background color. |
-| *color-background-dark*  | Uses [*--color-background-dark*](#p-color-background-dark) for the text color. |
-| *bg-background-dark*     | Uses [*--color-background-dark*](#p-color-background-dark) for the background color. |
->>>>>>> bbf5c925
 | *color-paper*            | Uses [*--color-paper*](#p-color-paper) for the text color. |
 | *bg-paper*               | Uses [*--color-paper*](#p-color-paper) for the background color. |
 | *color-paper-light*      | Uses [*--color-paper-light*](#p-color-paper-light) for the text color. |
