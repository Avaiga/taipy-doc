# User Interface Configuration

Applications created using the `taipy.gui` package can be configured
for different use cases or environments.

This section describes how to configure an application and
explains different deployment scenarios.

## Configuring the `Gui` instance

The `Gui^` instance of your application has many parameters that
you can modify to accommodate your environment (such as development
or deployment context) or tune the user experience.

Configuration parameters can be specified in the call to the `(Gui.)run()^`
method of your `Gui` instance using the *kwargs* parameter.

!!! note "Configuring with an .env file"
    All parameters can also be set to any values and stored as a list of key-value
    pairs in a text file for your `Gui` instance to consume. The name of this file
    is the one provided as the *env_filename* parameter to the
    [`Gui` constructor](Gui.__init__()^).

    If you have such a configuration file, then the value associated with a
    configuration parameter will override the one provided in the `(Gui.)run()^`
    method of your `Gui` instance.

!!! note "Script options"
    The Python script that you launch to run your application can
    be provided with command-line options that Taipy can use to ultimately
    override configuration settings. Not all configuration parameters can be
    overridden with option but when they can, the option is describe in the
    specific configuration parameter entry below.

    To see a list of all predefined Taipy options, you can run any Taipy
    script that runs a `Gui` instance with the *-h* option.

Here is the list of the configuration parameters you can use in
`Gui.run()^` or as an environment setting:

   - *host* (str, default: 127.0.0.1): the hostname of the server.<br/>
     This parameter can be overridden using the *-H* or *--host* option
     when launching your application:<br/>
     *-H,--host &lt;hostname>*
   - *port* (int, default: 5000): the port that the server uses.<br/>
     This parameter can be overridden using the *-P* or *--port* option
     when launching your application:<br/>
     *-P,--port &lt;port>*
   - *title* (str or None, default: "Taipy App"): the string displayed in the browser page
     title bar when navigating your Taipy application.
   - *favicon* (str or None, default is the Avaiga logo): the path to an image file used
     as the page's icon when navigating your Taipy application.
   - *dark_mode* (bool, default: True): whether the application shows in Dark mode (True)
     or Light mode (False).
   - *margin* (str or None, default: "1em"): a CSS dimension value that indicates how far
     from the border of the windows should your interface be. The default value avoids
     elements getting glued to the window borders, improving appearance.
   - *system_notification* (bool, default: True): if True, notifications will be sent by
     the system as well as the browser, should the *system_notification* parameter in the
     call to (notify()^) be set to None. If False, the default behavior is to not use
     system notifications. See the section on [Notifications](notifications.md) for details.
   - *notification_duration* (int, default: 3000): the time, in milliseconds, that
     notifications should remain visible (see [Notifications](notifications.md) for
     details).
   - *debug* (bool, default: False): set this parameter to True if you want to be provided with
     detailed debugging information messages from the server.<br/>
     If the debug mode is set, then the *async_mode* parameter of the call to `Gui.run()^`
     is overridden to "threading" to use the Flask built-in development server.<br/>
     To avoid warning from the websocket layer when using the *debug* mode, make sure
     you install the *simple-websocket* optional package.<br/>
     You can force the *debug* mode using the *--debug* option when launching
     your application.<br/>
     Or you can force **not** to use the *debug* mode using the *--no_debug* option
     when launching your application.
   - *theme* (Union[dict[str, any], None]): A dictionary that lets you customize
     the theme of your application. See the [Themes section](styling/index.md#themes) for
     details.
   - *light_theme* (Union[dict[str, any], None]): Similar to the *theme* setting,
     but applies to the *light* theme only.
   - *dark_theme* (Union[dict[str, any], None]): Similar to the *theme* setting,
     but applies to the *dark* theme only.
   - *stylekit* (Union[bool, dict[str, int, float], None]): If True or unspecified, use the
     default [Stylekit](styling/stylekit.md) for this application.<br/>
     If False, do not use the [Stylekit](styling/stylekit.md).<br/>
     If this parameter is set to a dictionary, the keys are used as
     [Stylekit variable](styling/stylekit.md#variables) names, whose values are
     overloaded by the value indicated in the dictionary.
   - *flask_log* (bool, default: False): if set to True, you can get a full, real-time
     log from the Flask server. This may be useful when trying the find the reason why
     a request does not behave as expected.
   - *use_reloader* (bool, default: True): If True, the application watches its Python
     source file while running, and reloads the entire script should the file be
     modified. If False, there is no such watch in place.<br/>
     You can force the *use_reloader* mode using the *--use-reloader* command line when
     launching your application.<br/>
     Or you can force **not** to use the *use_reloader* mode using the *--no-reloader*
     command line option when launching your application.<br/>
     Note that the reloading only takes place if either the *async_mode* parameter of
     `Gui.run()^` is set to "threading" or the *debug* parameter is set to True.
   - *single_client* (bool, default: False): set to True if only a single client can
     connect. False, which is the default value, indicates that multiple clients can
     connect to the server.
   - *change_delay* (int, default: None): the delay, in milliseconds, used by some controls (namely
     [`slider`](viselements/slider.md), [`input`](viselements/input.md),
     and [`number`](viselements/number.md)) before the user actions are sent to the backend server for
     further processing. This can be used when there is a significant network latency: user
     actions would then get stacked up on the front-end before the back-end had a chance to receive them,
     resulting in a poor user experience. This value should be less than 300 to ensure a smooth interaction
     with the control.<br/>
     The default value of None indicates the Taipy GUI does not use any delay.
   - *propagate* (bool, default: True): the default value that will be used for every
     *propagate* property value, for all controls. Please look at the section on the
<<<<<<< HEAD
     [*propagate* property](viselements/#the-propagate-property) for details.
=======
     [*propagate* property](../viselements/#the-propagate-property) for details).
>>>>>>> ed9458a1
   - *time_zone* (str, default: "client"): indicates how date and time values should be
     interpreted.<br/>
     You can use a TZ database name (as listed in [Time zones list on Wikipedia](https://en.wikipedia.org/wiki/List_of_tz_database_time_zones))
     or one of the following values:
     - "client" indicates that the time zone to be used is the Web client's.
     - "server" indicates that the time zone to be used is the Web server's.
   - *use_arrow* (bool, default: False): indicates whether or not to use the
     [Apache Arrow](https://arrow.apache.org/) technology to serialize data to Taipy
     clients. This allows for better performance in some situations.
   - *upload_folder* (str or None, default: None): the local path where files are uploaded,
     when using the [`file_selector`](viselements/file_selector.md) control.<br/>
     The default value is the temp directory on the system where the application runs.
   - *data_url_max_size* (int or None): the size below which the upload of file content is
     performed as inline data. If a file content exceeds that size, it will actually create
     a physical file on the server for your application to use. This upload mechanism is
     used by the [`file_download`](viselements/file_download.md) and [`image`](viselements/image.md) controls.<br/>
     The default is 50 kB.
   - *ngrok_token* (str, default: ""): an authtoken, if you need to use Ngrok to expose
     your application to the Internet. See the section on
     [Accessing your app from the Web](#accessing-your-app-from-the-web) for details.

!!! info "Multiple Taipy services"
   To run the Taipy GUI service with some other Taipy services, please refer to the
   [Running Taipy services](../run-deploy/run/running_services.md) section.

## Using an external Web server

Taipy user interfaces can be served by external servers. This happens in situations
where you already have a Web app running, and you want to add the GUI capabilities
of Taipy to it.

What you need to do in this case is use the *flask* parameter of the `Gui^` constructor,
setting it to the instance of the Flask server you are using.

Here is a short code sample that should make this straightforward:

```py linenums="1"
from flask import Flask
from taipy import Gui

flask_app = Flask(__name__)

@flask_app.route("/home")
def home_page():
    return "The home page."

gui = Gui(page="# Taipy application", flask=flask_app)
gui.run()
```

The Flask server is created in line 4. Routes and such would be declared
as usual (like in lines 6 to 8).

Note how we use the Flask instance to use it in the `Gui^` constructor in
line 10.

When *gui* is run (in line 11), Taipy will not create a server of its own.
Instead, it will serve your GUI pages using the *flask_app* server created
in line 4.

## Protect your application files

When the `Gui^` instance runs, it creates a Web server that serves the
registered pages, with the root of the site located where the `__main__`
Python module file is located.<br/>
This allows malicious users to potentially access the files of your
application if those users know their path names: the main file of a Python
application is often called `main.py`, so anyone could request the
`http://<url:port>/main.py` and see your Python source code.<br/>
This can be even more dangerous if your application relies on data files
that are meant to remain private. If a user of your application happens
to discover the path to this file, the application has a security vulnerability
because this file can be directly accessed using the underlying
Web server.

The way to solve that issue is to configure the application server to indicate
which requests are safe and which should be blocked.

Taipy GUI, however, comes with a simple feature that makes this configuration
far simpler: Located next to the main module of your application, you can create
a file called `.taipyignore` that lists files or directories that you want
to protect against a direct request.<br/>
The syntax of this text file is identical to the syntax used by Git
for its [`.gitignore`](https://git-scm.com/docs/gitignore) file.

If a user requests a file whose path matches one that appears in `.taipyignore`
then the Taipy Web server returns an HTTP error 404 (Not Found), protecting
your file from being downloaded without your consent.

## Accessing your app from the Web

[Ngrok](https://ngrok.com/) provides a way to expose your local application
to the public Internet. That allows anyone to access your application
before deploying it in your production environment.

If you want to expose your application using Ngrok, you can follow these
steps:

- Install the `pyngrok` package in your Python environment:
  When installing Taipy GUI:
  ```
  pip install taipy-gui[pyngrok]
  ```
  or independently:
  ```
  pip install pyngrok
  ```
- Create an account on the [Ngrok Web site](https://ngrok.com/).
   - That will drive you to a page where you can install the *ngrok* executable
     on your machine. Behind the scene, Ngrok will also send you a confirmation
     email providing a link that you must click to validate your
     registration and connect to your new account.<br/>
     Connecting to your account will provide you the Ngrok *authtoken*.

- Add the NGrok *authtoken* to the call to `(Gui.)run()^`:
    ```
    ...
    gui=Gui(...)
    ...
    gui.run(ngrok_token="<ngrok_authtoken>")
    ...
    ```
- When you run your Taipy script, the console will print out the public URL that
  allows users to connect to it. This has the form `http://<id>.ngrok.io`.<br/>
  Your Flask server, running locally, will accept and serve connections from all
  around the world.<|MERGE_RESOLUTION|>--- conflicted
+++ resolved
@@ -110,11 +110,7 @@
      The default value of None indicates the Taipy GUI does not use any delay.
    - *propagate* (bool, default: True): the default value that will be used for every
      *propagate* property value, for all controls. Please look at the section on the
-<<<<<<< HEAD
      [*propagate* property](viselements/#the-propagate-property) for details.
-=======
-     [*propagate* property](../viselements/#the-propagate-property) for details).
->>>>>>> ed9458a1
    - *time_zone* (str, default: "client"): indicates how date and time values should be
      interpreted.<br/>
      You can use a TZ database name (as listed in [Time zones list on Wikipedia](https://en.wikipedia.org/wiki/List_of_tz_database_time_zones))
