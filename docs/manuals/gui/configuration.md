# User Interface Configuration

Applications created using the `taipy.gui` package can be configured
for different use cases or environments.

This section describes how to configure an application and
explains different deployment scenarios.

## Configuring the `Gui` instance

The `Gui^` instance of your application has many parameters that
you can modify to accommodate your environment (such as development
or deployment context) or tune the user experience.

Configuration parameters can be specified in the call to the `(Gui.)run()^`
method of your `Gui` instance using the *kwargs* parameter.

!!! note "Configuring with an .env file"
    All parameters can also be set to any values and stored as a list of key-value
    pairs in a text file for your `Gui` instance to consume. The name of this file
    is the one provided as the *env_filename* parameter to the
    [`Gui` constructor](Gui.__init__()^).

    If you have such a configuration file, then the value associated with a
    configuration parameter will override the one provided in the `(Gui.)run()^`
    method of your `Gui` instance.

!!! note "Script options"
    The Python script that you launch to run your application can
    be provided with command-line options that Taipy can use to ultimately
    override configuration settings. Not all configuration parameters can be
    overridden with option but when they can, the option is describe in the
    specific configuration parameter entry below.

    To see a list of all predefined Taipy options, you can run any Taipy
    script that runs a `Gui` instance with the *-h* option.

Here is the list of the configuration parameters you can use in
`Gui.run()^` or as an environment setting:

   - *host* (str, default: 127.0.0.1): the hostname of the server.<br/>
     This parameter can be overridden using the *-H* or *--host* option
     when launching your application:<br/>
     *-H,--host &lt;hostname>*
   - *port* (int, default: 5000): the port that the server uses.<br/>
     This parameter can be overridden using the *-P* or *--port* option
     when launching your application:<br/>
     *-P,--port &lt;port>*
   - *title* (str or None, default: "Taipy App"): the string displayed in the browser page
     title bar when navigating your Taipy application.
   - *favicon* (str or None, default is the Avaiga logo): the path to an image file used
     as the page's icon when navigating your Taipy application.
   - *dark_mode* (bool, default: True): whether the application shows in Dark mode (True)
     or Light mode (False).
   - *margin* (str or None, default: "1em"): a CSS dimension value that indicates how far
     from the border of the windows should your interface be. The default value avoids
     elements getting glued to the window borders, improving appearance.
   - *system_notification* (bool, default: True): if True, notifications will be sent by
     the system as well as the browser, should the *system_notification* parameter in the
     call to (notify()^) be set to None. If False, the default behavior is to not use
     system notifications. See the section on [Notifications](notifications.md) for details.
   - *notification_duration* (int, default: 3000): the time, in milliseconds, that
     notifications should remain visible (see [Notifications](notifications.md) for
     details).
<<<<<<< HEAD
   - *debug* (bool, default: False): set this parameter to True if you want to be provided with
     detailed debugging information messages from the server.<br/>
=======
   - *debug* (bool, default: False): set this parameter to True if you want to be provided with detailed
     debugging information messages from the server.<br/>
>>>>>>> bbf5c925
     If the debug mode is set, then the *async_mode* parameter of the call to `Gui.run()^`
     is overridden to "threading" to use the Flask built-in development server.<br/>
     To avoid warning from the websocket layer when using the *debug* mode, make sure
     you install the *simple-websocket* optional package.<br/>
     You can force the *debug* mode using the *--debug* option when launching
     your application.<br/>
     Or you can force **not** to use the *debug* mode using the *--no_debug* option
     when launching your application.
   - *theme* (Union[dict[str, any], None]): A dictionary that lets you customize
     the theme of your application. See the [Themes section](styling/index.md#themes) for
     details.
   - *light_theme* (Union[dict[str, any], None]): Similar to the *theme* setting,
     but applies to the *light* theme only.
   - *dark_theme* (Union[dict[str, any], None]): Similar to the *theme* setting,
     but applies to the *dark* theme only.
   - *stylekit* (Union[bool, dict[str, int, float], None]): If True or unspecified, use the
     default [Stylekit](styling/stylekit.md) for this application.<br/>
     If False, do not use the [Stylekit](styling/stylekit.md).<br/>
     If this parameter is set to a dictionary, the keys are used as
     [Stylekit variable](styling/stylekit.md#variables) names, whose values are
     overloaded by the value indicated in the dictionary.
   - *flask_log* (bool, default: False): if set to True, you can get a full, real-time
     log from the Flask server. This may be useful when trying the find the reason why
     a request does not behave as expected.
   - *use_reloader* (bool, default: True): If True, the application watches its Python
     source file while running, and reloads the entire script should the file be
     modified. If False, there is no such watch in place.<br/>
     You can force the *use_reloader* mode using the *--use-reloader* command line when
     launching your application.<br/>
     Or you can force **not** to use the *use_reloader* mode using the *--no-reloader*
     command line option when launching your application.<br/>
     Note that the reloading only takes place if either the *async_mode* parameter of
     `Gui.run()^` is set to "threading" or the *debug* parameter is set to True.
   - *single_client* (bool, default: False): set to True if only a single client can
     connect. False, which is the default value, indicates that multiple clients can
     connect to the server.
   - *propagate* (bool, default: True): the default value that will be used for every
     *propagate* property value, for all controls. Please look at the section on the
     [*propagate* property](../viselements/#the-propagate-property) for details).
   - *time_zone* (str, default: "client"): indicates how date and time values should be
     interpreted.<br/>
     You can use a TZ database name (as listed in [Time zones list on Wikipedia](https://en.wikipedia.org/wiki/List_of_tz_database_time_zones))
     or one of the following values:
     - "client" indicates that the time zone to be used is the Web client's.
     - "server" indicates that the time zone to be used is the Web server's.
   - *use_arrow* (bool, default: False): indicates whether or not to use the
     [Apache Arrow](https://arrow.apache.org/) technology to serialize data to Taipy
     clients. This allows for better performance in some situations.
   - *upload_folder* (str or None, default: None): the local path where files are uploaded,
     when using the [`file_selector`](viselements/file_selector.md) control.<br/>
     The default value is the temp directory on the system where the application runs.
   - *data_url_max_size* (int or None): the size below which the upload of file content is
     performed as inline data. If a file content exceeds that size, it will actually create
     a physical file on the server for your application to use. This upload mechanism is
     used by the [`file_download`](viselements/file_download.md) and [`image`](viselements/image.md) controls.<br/>
     The default is 50 kB.
   - *ngrok_token* (str, default: ""): an authtoken, if you need to use Ngrok to expose
     your application to the Internet. See the section on
     [Accessing your app from the Web](#accessing-your-app-from-the-web) for details.

!!! info "Multiple Taipy services"
   To run the Taipy GUI service with some other Taipy services, please refer to the
   [Running Taipy services](../run-deploy/run/running_services.md) section.

## Using an external Web server

Taipy user interfaces can be served by external servers. This happens in situations
where you already have a Web app running, and you want to add the GUI capabilities
of Taipy to it.

What you need to do in this case is use the *flask* parameter of the `Gui^` constructor,
setting it to the instance of the Flask server you are using.

Here is a short code sample that should make this straightforward:

```py linenums="1"
from flask import Flask
from taipy import Gui

flask_app = Flask(__name__)

@flask_app.route("/home")
def home_page():
    return "The home page."

gui = Gui(page="# Taipy application", flask=flask_app)
gui.run()
```

The Flask server is created in line 4. Routes and such would be declared
as usual (like in lines 6 to 8).

Note how we use the Flask instance to use it in the `Gui^` constructor in
line 10.

When *gui* is run (in line 11), Taipy will not create a server of its own.
Instead, it will serve your GUI pages using the *flask_app* server created
in line 4.

## Protect your application files

When the `Gui^` instance runs, it creates a Web server that serves the
registered pages, with the root of the site located where the `__main__`
Python module file is located.<br/>
This allows malicious users to potentially access the files of your
application if those users know their path names: the main file of a Python
application is often called `main.py`, so anyone could request the
`http://<url:port>/main.py` and see your Python source code.<br/>
This can be even more dangerous if your application relies on data files
that are meant to remain private. If a user of your application happens
to discover the path to this file, the application has a security vulnerability
because this file can be directly accessed using the underlying
Web server.

The way to solve that issue is to configure the application server to indicate
which requests are safe and which should be blocked.

Taipy GUI, however, comes with a simple feature that makes this configuration
far simpler: Located next to the main module of your application, you can create
a file called `.taipyignore` that lists files or directories that you want
to protect against a direct request.<br/>
The syntax of this text file is identical to the syntax used by Git
for its [`.gitignore`](https://git-scm.com/docs/gitignore) file.

If a user requests a file whose path matches one that appears in `.taipyignore`
then the Taipy Web server returns an HTTP error 404 (Not Found), protecting
your file from being downloaded without your consent.

## Accessing your app from the Web

[Ngrok](https://ngrok.com/) provides a way to expose your local application
to the public Internet. That allows anyone to access your application
before deploying it in your production environment.

If you want to expose your application using Ngrok, you can follow these
steps:

- Install the `pyngrok` package in your Python environment:
  When installing Taipy GUI:
  ```
  pip install taipy-gui[pyngrok]
  ```
  or independently:
  ```
  pip install pyngrok
  ```
- Create an account on the [Ngrok Web site](https://ngrok.com/).
   - That will drive you to a page where you can install the *ngrok* executable
     on your machine. Behind the scene, Ngrok will also send you a confirmation
     email providing a link that you must click to validate your
     registration and connect to your new account.<br/>
     Connecting to your account will provide you the Ngrok *authtoken*.

- Add the NGrok *authtoken* to the call to `(Gui.)run()^`:
    ```
    ...
    gui=Gui(...)
    ...
    gui.run(ngrok_token="<ngrok_authtoken>")
    ...
    ```
- When you run your Taipy script, the console will print out the public URL that
  allows users to connect to it. This has the form `http://<id>.ngrok.io`.<br/>
  Your Flask server, running locally, will accept and serve connections from all
  around the world.<|MERGE_RESOLUTION|>--- conflicted
+++ resolved
@@ -18,6 +18,7 @@
 !!! note "Configuring with an .env file"
     All parameters can also be set to any values and stored as a list of key-value
     pairs in a text file for your `Gui` instance to consume. The name of this file
+    is the one provided as the *env_filename* parameter to the
     is the one provided as the *env_filename* parameter to the
     [`Gui` constructor](Gui.__init__()^).
 
@@ -62,13 +63,8 @@
    - *notification_duration* (int, default: 3000): the time, in milliseconds, that
      notifications should remain visible (see [Notifications](notifications.md) for
      details).
-<<<<<<< HEAD
    - *debug* (bool, default: False): set this parameter to True if you want to be provided with
      detailed debugging information messages from the server.<br/>
-=======
-   - *debug* (bool, default: False): set this parameter to True if you want to be provided with detailed
-     debugging information messages from the server.<br/>
->>>>>>> bbf5c925
      If the debug mode is set, then the *async_mode* parameter of the call to `Gui.run()^`
      is overridden to "threading" to use the Flask built-in development server.<br/>
      To avoid warning from the websocket layer when using the *debug* mode, make sure
