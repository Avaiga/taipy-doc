--- conflicted
+++ resolved
@@ -97,11 +97,7 @@
     either in Python or TOML:
 
     === "Python configuration"
-<<<<<<< HEAD
-        ```python title="main.py"
-=======
-        ```py title="main.py"
->>>>>>> c636f0e3
+        ```python title="main.py"
         Config.configure_authentication(protocol="none")
         taipy.auth.login("whatever_username", "any_password")  # always returns a valid Credentials instance
         ```
@@ -129,11 +125,7 @@
 You can set the *roles*' argument to a dictionary that associates a set of role
 names to every username you want to grant login access to.<br/>
 Here is how you typically create a Taipy authenticator:
-<<<<<<< HEAD
 ```python
-=======
-```py
->>>>>>> c636f0e3
 from taipy.auth import Authenticator
 roles={
   "user1": ["role1", "TAIPY_READER"],
@@ -158,11 +150,7 @@
     authentication configuration either in Python or TOML:
 
     === "Python configuration"
-<<<<<<< HEAD
-        ```python title="main.py"
-=======
-        ```py title="main.py"
->>>>>>> c636f0e3
+        ```python title="main.py"
         Config.configure_authentication(protocol="taipy",
                                         roles={
                                             "user1": ["role1", "TAIPY_READER"],
@@ -200,11 +188,7 @@
 hashed password values.
 
 You can indicate what are the declared users' passwords:
-<<<<<<< HEAD
 ```python title="main.py"
-=======
-```py title="main.py"
->>>>>>> c636f0e3
 from taipy.auth import Authenticator
 passwords={
   "user1": "eSwebyvpEElWbZNTNqpW7rNQPDPyJSm",
@@ -224,11 +208,7 @@
     authentication configuration either in Python or TOML:
 
     === "Python configuration"
-<<<<<<< HEAD
-        ```python title="main.py"
-=======
-        ```py title="main.py"
->>>>>>> c636f0e3
+        ```python title="main.py"
         Config.configure_authentication(protocol="taipy",
                                         passwords={
                                             "user1": "eSwebyvpEElWbZNTNqpW7rNQPDPyJSm",
@@ -257,11 +237,7 @@
 Of course, you can combine both roles and password for any given user, using both the *roles* 
 and *passwords* arguments of the `Authenticator.__init__^`(`Authenticator` constructor), or 
 using its *config* argument:
-<<<<<<< HEAD
 ```python title="main.py"
-=======
-```py title="main.py"
->>>>>>> c636f0e3
 users={
     "roles": {
         "user1": "role1",
@@ -277,11 +253,7 @@
 ```
 
 With this authenticator, if you run the code:
-<<<<<<< HEAD
 ```python
-=======
-```py
->>>>>>> c636f0e3
 user1 = authenticator.login("user1", pass1)
 print(f"user1 - Logged in. Roles={user1.get_roles()}")
 user2 = authenticator.login("user2", pass2)
@@ -305,11 +277,7 @@
     can use the authentication configuration either in Python or TOML:
 
     === "Python configuration"
-<<<<<<< HEAD
-        ```python title="main.py"
-=======
-        ```py title="main.py"
->>>>>>> c636f0e3
+        ```python title="main.py"
         Config.configure_authentication(protocol="taipy",
                                         roles={
                                             "user1": "role1",
@@ -373,11 +341,7 @@
 
     We assume that the environment variable 'TAIPY_AUTH_HASH' is set to "Taipy".
 
-<<<<<<< HEAD
     ```python
-=======
-    ```py
->>>>>>> c636f0e3
     from taipy.auth import hash_taipy_password
 
     pass1 = "pass123"
@@ -436,11 +400,7 @@
     configuration either in Python or TOML:
 
     === "Python configuration"
-<<<<<<< HEAD
-        ```python title="main.py"
-=======
-        ```py title="main.py"
->>>>>>> c636f0e3
+        ```python title="main.py"
             Config.configure_authentication(protocol="ldap",
                                             server="ldap://0.0.0.0",
                                             base_dn="dc=example,dc=org",
