--- conflicted
+++ resolved
@@ -7,17 +7,14 @@
 
 This is the list of changes to Taipy releases as they were published.
 
-<<<<<<< HEAD
 ## Community edition: 2.1 (In progress)
 
-#### Features
-
-**`taipy-core`** 2.1
+#### New Features
+
+**`taipy-core`** *<br/>2.1
 
    - New data node named `MongoCollectionDataNode`. It represents the data from a MongoDB collection.
 
-## Community edition: 1.2 (In progress)
-=======
 ## Community edition: 2.0
 
 Published on 2022-10.
@@ -63,7 +60,6 @@
 
 - The new `taipy-config` package was exposed to be used by any other Taipy package for configuration and logging.
 
->>>>>>> c6a75d0c
 
 #### Improvements
 
